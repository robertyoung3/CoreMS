__author__ = "Yuri E. Corilo"
__date__ = "Jul 02, 2019"


import sys

sys.path.append(".")
from pathlib import Path


import pytest
from matplotlib import pyplot


from corems.mass_spectra.input.boosterHDF5 import ReadHDF_BoosterMassSpectra
from corems.mass_spectra.input.andiNetCDF import ReadAndiNetCDF
from corems.mass_spectra.input.brukerSolarix import ReadBruker_SolarixTransientMassSpectra
from corems.mass_spectra.input.massList import ReadCoremsMassSpectraText
from corems.mass_spectrum.input.boosterHDF5 import ReadHDF_BoosterMassSpectrum
from corems.mass_spectrum.input.coremsHDF5 import ReadCoreMSHDF_MassSpectrum
from corems.mass_spectrum.input.massList import ReadCoremsMasslist, ReadMassList
from corems.transient.input.brukerSolarix import ReadBrukerSolarix
from corems.encapsulation.factory.parameters import MSParameters
from corems.mass_spectra.input import rawFileReader


def test_andi_netcdf_gcms():

    file_path = Path.cwd() / "tests/tests_data/gcms/" / "GCMS_FAMES_01_GCMS-01_20191023.cdf"

    reader_gcms = ReadAndiNetCDF(file_path)
	
    reader_gcms.run()
    
def test_import_booster_mass_spectrum_hdf():

    file_path = Path.cwd() / "tests/tests_data/ftms/" / "ESFA_100k_9767-13548_chB.A_re_pc_CoAddAll_mFT.h5"
    
    if file_path.exists():
        
        #polarity need to be set or read from the file
        
        booster_reader = ReadHDF_BoosterMassSpectrum(file_path, isCentroid=False)

        mass_spectrum = booster_reader.get_mass_spectrum(auto_process=True)

        #mass_spectrum.plot_mz_domain_profile()
        
        print(
            "number_average_molecular_weight",
            mass_spectrum.number_average_molecular_weight(),
        )
        print(
            "weight_average_molecular_weight",
            mass_spectrum.weight_average_molecular_weight(),
        )

        assert round(mass_spectrum[0].mz_exp,3) == 220.147
        
    else:
        
        FileNotFoundError(file_path)

def test_import_booster_mass_spectra_hdf():

    file_path = Path.cwd() / "tests/tests_data/ftms/" / "ESFA_100k_9767-13548_chB.A_re_pc_CoAddAll_mFT.h5"
    
    if file_path.exists():
        #polarity need to be set or read from the file
        polarity = -1

        booster_reader = ReadHDF_BoosterMassSpectra(file_path, polarity)

        booster_reader.start()
        booster_reader.join()
        #lcms = booster_reader.get_lcms_obj()
        
def test_import_lcms_from_transient():

    file_location = Path.cwd() / "tests/tests_data/ftms/" / "NEG_ESI_SRFA_Auto.d"#"SOM_LC_PeatMix_2p8_0p6_2_30AUG19_GIMLI_ZORBAX-1186_1_01_259.d"

    MSParameters.mass_spectrum.noise_threshold_method = 'log'
    MSParameters.mass_spectrum.noise_threshold_log_nsigma = 20
    MSParameters.ms_peak.peak_min_prominence_percent = 1
    
    read_lcms = ReadBruker_SolarixTransientMassSpectra(file_location)

    read_lcms.start()
    read_lcms.join()

    lcms = read_lcms.get_lcms_obj()
    lcms.find_nearest_scan(0)
    lcms.scans_number
    lcms.set_retention_time_from_data(overwrite=True)
    lcms.set_tic_list_from_data(overwrite=True)
    lcms.retention_time
    lcms.tic
    lcms[0]
    
    for ms in lcms:
        #assign mf
        
        for mspeak in ms:
            #mspeak.mz_exp,mspeak.mz_abund 
            for mf in mspeak:
                mf.string, mf.mz_calc, mf.is_isotopologue
                pass

def test_import_transient():
    
    # from corems.structure.input.MidasDatFile import ReadMidasDatFile
    # file_location = Path.cwd() / "tests/tests_data/ftms/SRFAII_20ppm_14Jul2020_IATp08_After_WebEx_1_01_54136.d/"
    file_location = Path.cwd() / "tests/tests_data/ftms/ESI_NEG_SRFA.d"
    
    MSParameters.transient.apodization_method = "Hanning"
    MSParameters.transient.number_of_truncations = 0
    MSParameters.transient.number_of_zero_fills = 1

    with ReadBrukerSolarix(file_location) as bruker_transient:
        
        #MSParameters.mass_spectrum.noise_threshold_method = 'relative_abundance'
        #MSParameters.mass_spectrum.noise_threshold_min_relative_abundance = 1

        #MSParameters.mass_spectrum.noise_threshold_method = 'signal_noise'
        #MSParameters.mass_spectrum.noise_threshold_min_s2n = 50

        MSParameters.mass_spectrum.noise_threshold_method = 'log'
        MSParameters.mass_spectrum.noise_threshold_log_nsigma = 20
        MSParameters.ms_peak.peak_min_prominence_percent = 1
    
        mass_spectrum_obj = bruker_transient.get_mass_spectrum(plot_result=False, auto_process=True)
        #from corems.encapsulation.constant import Labels
        #from corems.mass_spectrum.input import numpyArray
        
        #mass_spectrum_test = numpyArray.ms_from_array_profile(mz=mass_spectrum_obj.mz_exp_profile,
                                                    # abundance=mass_spectrum_obj.abundance_profile,
                                                    # dataname='test',
                                                    # polarity=-1,
                                                    # data_type=Labels.booster_profile,
                                                    # )

        #mass_spectrum_test.plot_mz_domain_profile()

        mass_spectrum_obj.plot_profile_and_noise_threshold()
        
        #pyplot.show()
        
        #mass_spectrum_test.plot_profile_and_noise_threshold()
        
        #mass_spectrum_obj.filter_by_noise_threshold()

        #print(mass_spectrum_obj.get_noise_threshold())     
        
        # pyplot.show()

        #print(len(mass_spectrum_obj))
    
        #print(mass_spectrum_obj.mspeaks[0].mz_exp, mass_spectrum_obj.mspeaks[-1].mz_exp)

def test_import_corems_hdf5():

    file_location = Path.cwd() / "tests/tests_data/ftms/" / "NEG_ESI_SRFA_CoreMS.hdf5"
    
    MSParameters.mass_spectrum.noise_threshold_method = 'relative_abundance'
    MSParameters.mass_spectrum.noise_threshold_min_relative_abundance = 0.1
    
    #load any type of mass list file, change the delimeter to read another type of file, i.e : "," for csv, "\t" for tabulated mass list, etc
    mass_list_reader = ReadCoreMSHDF_MassSpectrum(file_location)

<<<<<<< HEAD
    mass_spectrum = mass_list_reader.get_mass_spectrum(load_settings=False)
=======
    mass_spectrum = mass_list_reader.get_mass_spectrum()
    mass_spectrum.to_dataframe()
>>>>>>> fd898594

    for mspeak in mass_spectrum:
        
        if mspeak:
            
            for mf in mspeak:
                
                print('mass_spectrum', mf.string)
    
 
def test_import_corems_mass_list():

    file_location = Path.cwd() / "tests/tests_data/ftms/ESI_NEG_SRFA_COREMS_withdupes.csv"
    
    MSParameters.mass_spectrum.noise_threshold_method = 'relative_abundance'
    MSParameters.mass_spectrum.noise_threshold_min_relative_abundance = 0.1
    
    #load any type of mass list file, change the delimeter to read another type of file, i.e : "," for csv, "\t" for tabulated mass list, etc
    mass_list_reader = ReadCoremsMasslist(file_location,  analyzer='ICR', instrument_label='12T')

    mass_spectrum = mass_list_reader.get_mass_spectrum(loadSettings=False)

    for mspeak in mass_spectrum:
        
        if mspeak:
            
            for mf in mspeak:
                print(mf.string)

    file_location = Path.cwd() / "tests/tests_data/ftms/" /  "NEG_ESI_SRFA_CoreMS.corems"

    read_lc_ms = ReadCoremsMassSpectraText(file_location)

    read_lc_ms.start()
    read_lc_ms.join()
    
    
    mass_spectra = read_lc_ms.get_lcms_obj()

    for mspeak in mass_spectra[0]:
        
        if mspeak:
            
            for mf in mspeak:
                
                print('mass_spectra', mf.string)                

def test_import_thermo_profile_mass_list():

    file_location = Path.cwd() / "tests/tests_data/ftms/" / "Thermo_Profile_MassList.txt" 
    
    mass_list_reader = ReadMassList(file_location, header_lines=7, isCentroid=False, isThermoProfile=True)

    polarity = +1

    mass_spectrum = mass_list_reader.get_mass_spectrum(polarity, auto_process=True, loadSettings=False)
    
    #mass_spectrum.plot_profile_and_noise_threshold()
    
    from corems.encapsulation.constant import Labels
    from corems.mass_spectrum.input import numpyArray
    mass_spectrum_test = numpyArray.ms_from_array_profile(mz=mass_spectrum.mz_exp_profile,
                                                abundance=mass_spectrum.abundance_profile,
                                                dataname='test',
                                                polarity=-1,
                                                data_type=Labels.booster_profile)

    mass_spectrum_test.plot_mz_domain_profile()

    # pyplot.show()

def test_import_maglab_pks():

    file_location = Path.cwd() / "tests/tests_data/ftms/" / "SRFA.pks"
    
    ref_file_location = Path.cwd() / "tests/tests_data/ftms/SRFA.ref"

    mass_list_reader = ReadMassList(file_location)

    polarity = -1

    #MSParameters.mass_spectrum.min_calib_ppm_error = 3
    #MSParameters.mass_spectrum.max_calib_ppm_error = 4

    MSParameters.mass_spectrum.noise_threshold_method = 'relative_abundance'
    MSParameters.mass_spectrum.noise_threshold_min_relative_abundance = 0.1

    mass_spectrum = mass_list_reader.get_mass_spectrum(polarity)

    #MzDomainCalibration(mass_spectrum, ref_file_location).run()

def test_import_mass_list():

    file_location = Path.cwd() / "tests/tests_data/ftms/" / "NEG_ESI_SRFA_CoreMS.xlsx"
    
    mass_list_reader = ReadMassList(file_location)

    file_location = Path.cwd() / "tests/tests_data/ftms/" / "ESI_NEG_ESFA.ascii"
    
    mass_list_reader = ReadMassList(file_location)

    #polarity need to be set or read from the file
    polarity = -1

    MSParameters.mass_spectrum.noise_threshold_method = 'relative_abundance'
    MSParameters.mass_spectrum.noise_threshold_min_relative_abundance = 1

    # MSParameters.mass_spectrum.noise_threshold_method = 'signal_noise'
    # MSParameters.mass_spectrum.noise_threshold_min_s2n = 100

    #MSParameters.mass_spectrum.noise_threshold_method = 'log'
    #MSParameters.mass_spectrum.noise_threshold_min_std = 32

    #load any type of mass list file, change the delimeter to read another type of file, i.e : "," for csv, "\t" for tabulated mass list, etc
    mass_list_reader = ReadMassList(file_location)

    mass_spectrum = mass_list_reader.get_mass_spectrum(polarity, auto_process=True)
    
    print(mass_spectrum.baseline_noise, mass_spectrum.baseline_noise_std)
    mass_spectrum.filter_by_noise_threshold()
    print(len(mass_spectrum))
    #mass_spectrum.plot_mz_domain_profile()
    mass_spectrum.plot_profile_and_noise_threshold()
    # pyplot.show()
    print(
        "number_average_molecular_weight",
        mass_spectrum.number_average_molecular_weight(),
    )
    print(
        "weight_average_molecular_weight",
        mass_spectrum.weight_average_molecular_weight(),
    )

    mass_spectrum.filter_by_s2n(100)
    
    # mass_list_reader = ReadMassList(file_location, isCentroid=False,)

    # mass_spectrum = mass_list_reader.get_mass_spectrum(polarity,auto_process=True)

def test_import_thermo_average():
    
    file_location = Path.cwd() / "tests/tests_data/ftms/" / "SRFA_NEG_ESI_ORB.raw"

        # change parameters here
    MSParameters.mass_spectrum.noise_threshold_method = 'relative_abundance'
    MSParameters.mass_spectrum.noise_threshold_min_relative_abundance = 1

    # creates the parser obj
    parser = rawFileReader.ImportMassSpectraThermoMSFileReader(file_location)

    # sums all the mass spectra

    parser.chromatogram_settings.scans = (-1, -1)
    mass_spectrum = parser.get_average_mass_spectrum(spectrum_mode='profile')

    # sums scans in selected range
    parser.chromatogram_settings.scans = (1, 1)
    mass_spectrum = parser.get_average_mass_spectrum(spectrum_mode='profile')

    parser.chromatogram_settings.scans = [1]

    # sums scans in selected range
    mass_spectrum = parser.get_average_mass_spectrum(spectrum_mode='profile')

    mass_spectrum.plot_mz_domain_profile()
    mass_spectrum.plot_profile_and_noise_threshold()

    #print("polarity", mass_spectrum.polarity)
    #pyplot.show()

    
if __name__ == '__main__':
    
    pass
    # test_import_booster_mass_spectrum_hdf()
    # test_import_booster_mass_spectra_hdf()
    #test_import_lcms_from_transient()
    #test_import_thermo_profile_mass_list()
    # test_import_transient()
    test_import_corems_hdf5()
    #test_import_corems_mass_list()
    #test_import_mass_list()
    #test_import_maglab_pks()
    #test_andi_netcdf_gcms()
    #test_import_corems_mass_list()
    #test_import_thermo_average()
<|MERGE_RESOLUTION|>--- conflicted
+++ resolved
@@ -167,12 +167,8 @@
     #load any type of mass list file, change the delimeter to read another type of file, i.e : "," for csv, "\t" for tabulated mass list, etc
     mass_list_reader = ReadCoreMSHDF_MassSpectrum(file_location)
 
-<<<<<<< HEAD
-    mass_spectrum = mass_list_reader.get_mass_spectrum(load_settings=False)
-=======
     mass_spectrum = mass_list_reader.get_mass_spectrum()
     mass_spectrum.to_dataframe()
->>>>>>> fd898594
 
     for mspeak in mass_spectrum:
         
