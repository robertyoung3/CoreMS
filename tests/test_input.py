__author__ = "Yuri E. Corilo"
__date__ = "Jul 02, 2019"


import sys

sys.path.append(".")
from pathlib import Path


import pytest
from matplotlib import pyplot


from corems.mass_spectra.input.boosterHDF5 import ReadHDF_BoosterMassSpectra
from corems.mass_spectra.input.andiNetCDF import ReadAndiNetCDF
from corems.mass_spectra.input.brukerSolarix import ReadBruker_SolarixTransientMassSpectra
from corems.mass_spectra.input.coremsHDF5 import ReadCoreMSHDF_MassSpectra
from corems.mass_spectra.input.massList import ReadCoremsMassSpectraText
from corems.mass_spectrum.input.boosterHDF5 import ReadHDF_BoosterMassSpectrum
from corems.mass_spectrum.input.coremsHDF5 import ReadCoreMSHDF_MassSpectrum
from corems.mass_spectrum.input.massList import ReadCoremsMasslist, ReadMassList
from corems.transient.input.brukerSolarix import ReadBrukerSolarix
from corems.encapsulation.factory.parameters import MSParameters
from corems.mass_spectra.input import rawFileReader


def test_andi_netcdf_gcms():

    file_path = Path.cwd() / "tests/tests_data/gcms/" / "GCMS_FAMES_01_GCMS-01_20191023.cdf"

    reader_gcms = ReadAndiNetCDF(file_path)
	
    reader_gcms.run()
    
def test_import_booster_mass_spectrum_hdf():

    file_path = Path.cwd() / "tests/tests_data/ftms/" / "ESFA_100k_9767-13548_chB.A_re_pc_CoAddAll_mFT.h5"
    
    if file_path.exists():
        
        #polarity need to be set or read from the file
        
        booster_reader = ReadHDF_BoosterMassSpectrum(file_path, isCentroid=False)

        mass_spectrum = booster_reader.get_mass_spectrum(auto_process=True)

        #mass_spectrum.plot_mz_domain_profile()
        
        print(
            "number_average_molecular_weight",
            mass_spectrum.number_average_molecular_weight(),
        )
        print(
            "weight_average_molecular_weight",
            mass_spectrum.weight_average_molecular_weight(),
        )

        assert round(mass_spectrum[0].mz_exp,3) == 220.147
        
    else:
        
        FileNotFoundError(file_path)

def test_import_booster_mass_spectra_hdf():

    file_path = Path.cwd() / "tests/tests_data/ftms/" / "ESFA_100k_9767-13548_chB.A_re_pc_CoAddAll_mFT.h5"
    
    if file_path.exists():
        #polarity need to be set or read from the file
        polarity = -1

        booster_reader = ReadHDF_BoosterMassSpectra(file_path, polarity)

        booster_reader.start()
        booster_reader.join()
        #lcms = booster_reader.get_lcms_obj()
        
def test_import_lcms_from_transient():

    file_location = Path.cwd() / "tests/tests_data/ftms/" / "NEG_ESI_SRFA_Auto.d"#"SOM_LC_PeatMix_2p8_0p6_2_30AUG19_GIMLI_ZORBAX-1186_1_01_259.d"

    MSParameters.mass_spectrum.threshold_method = 'log'
    MSParameters.mass_spectrum.log_nsigma = 20
    MSParameters.ms_peak.peak_min_prominence_percent = 1
    
    read_lcms = ReadBruker_SolarixTransientMassSpectra(file_location)

    read_lcms.start()
    read_lcms.join()

    lcms = read_lcms.get_lcms_obj()
    lcms.find_nearest_scan(0)
    lcms.scans_number
    lcms.set_retention_time_from_data()
    lcms.set_tic_list_from_data()
    lcms.retention_time
    lcms.tic
    lcms[0]
    
    for ms in lcms:
        #assign mf
        
        for mspeak in ms:
            #mspeak.mz_exp,mspeak.mz_abund 
            for mf in mspeak:
                mf.string, mf.mz_calc, mf.is_isotopologue
                pass

def test_import_transient():
    
    # from corems.structure.input.MidasDatFile import ReadMidasDatFile
    # file_location = Path.cwd() / "tests/tests_data/ftms/SRFAII_20ppm_14Jul2020_IATp08_After_WebEx_1_01_54136.d/"
    file_location = Path.cwd() / "tests/tests_data/ftms/ESI_NEG_SRFA.d"
    
    MSParameters.transient.apodization_method = "Hanning"
    MSParameters.transient.number_of_truncations = 0
    MSParameters.transient.number_of_zero_fills = 1

    with ReadBrukerSolarix(file_location) as bruker_transient:
        
        #MSParameters.mass_spectrum.threshold_method = 'relative_abundance'
        #MSParameters.mass_spectrum.relative_abundance_threshold = 1

        #MSParameters.mass_spectrum.threshold_method = 'signal_noise'
        #MSParameters.mass_spectrum.s2n_threshold = 50

        MSParameters.mass_spectrum.threshold_method = 'log'
        MSParameters.mass_spectrum.log_nsigma = 20
        MSParameters.ms_peak.peak_min_prominence_percent = 1
    
        mass_spectrum_obj = bruker_transient.get_mass_spectrum(plot_result=False, auto_process=True)
        #from corems.encapsulation.constant import Labels
        #from corems.mass_spectrum.input import numpyArray
        
        #mass_spectrum_test = numpyArray.ms_from_array_profile(mz=mass_spectrum_obj.mz_exp_profile,
                                                    # abundance=mass_spectrum_obj.abundance_profile,
                                                    # dataname='test',
                                                    # polarity=-1,
                                                    # data_type=Labels.booster_profile,
                                                    # )

        #mass_spectrum_test.plot_mz_domain_profile()

        mass_spectrum_obj.plot_profile_and_noise_threshold()
        
        pyplot.show()
        
        #mass_spectrum_test.plot_profile_and_noise_threshold()
        
        #mass_spectrum_obj.filter_by_noise_threshold()

        #print(mass_spectrum_obj.get_noise_threshold())     
        
        # pyplot.show()

        #print(len(mass_spectrum_obj))
    
        #print(mass_spectrum_obj.mspeaks[0].mz_exp, mass_spectrum_obj.mspeaks[-1].mz_exp)

def test_import_corems_hdf5():

    file_location = Path.cwd() / "tests/tests_data/ftms/" / "NEG_ESI_SRFA_CoreMS.hdf5"
    
    MSParameters.mass_spectrum.threshold_method = 'relative_abundance'
    MSParameters.mass_spectrum.relative_abundance_threshold = 0.1
    
    #load any type of mass list file, change the delimeter to read another type of file, i.e : "," for csv, "\t" for tabulated mass list, etc
    mass_list_reader = ReadCoreMSHDF_MassSpectrum(file_location)

    mass_spectrum = mass_list_reader.get_mass_spectrum()

    for mspeak in mass_spectrum:
        
        if mspeak:
            
            for mf in mspeak:
                
                print('mass_spectrum', mf.string)
    
    read_lc_ms = ReadCoreMSHDF_MassSpectra(file_location)

    read_lc_ms.start()
    read_lc_ms.join()
    
    mass_spectra = read_lc_ms.get_lcms_obj()

    for mspeak in mass_spectra[0]:
        
        if mspeak:
            
            for mf in mspeak:
                
                print('mass_spectra', mf.string)
 
def test_import_corems_mass_list():

    file_location = Path.cwd() / "tests/tests_data/ftms/ESI_NEG_SRFA_COREMS.csv"
    
    MSParameters.mass_spectrum.threshold_method = 'relative_abundance'
    MSParameters.mass_spectrum.relative_abundance_threshold = 0.1
    
    #load any type of mass list file, change the delimeter to read another type of file, i.e : "," for csv, "\t" for tabulated mass list, etc
    mass_list_reader = ReadCoremsMasslist(file_location,  analyzer='ICR', instrument_label='12T')

    mass_spectrum = mass_list_reader.get_mass_spectrum()

    for mspeak in mass_spectrum:
        
        if mspeak:
            
            for mf in mspeak:
                print(mf.string)

    file_location = Path.cwd() / "tests/tests_data/ftms/" /  "NEG_ESI_SRFA_CoreMS.corems"

    read_lc_ms = ReadCoremsMassSpectraText(file_location)

    read_lc_ms.start()
    read_lc_ms.join()
    
    
    mass_spectra = read_lc_ms.get_lcms_obj()

    for mspeak in mass_spectra[0]:
        
        if mspeak:
            
            for mf in mspeak:
                
                print('mass_spectra', mf.string)                

def test_import_thermo_profile_mass_list():

    file_location = Path.cwd() / "tests/tests_data/ftms/" / "Thermo_Profile_MassList.txt" 
    
    mass_list_reader = ReadMassList(file_location, header_lines=7, isCentroid=False, isThermoProfile=True)

    polarity = +1

    mass_spectrum = mass_list_reader.get_mass_spectrum(polarity, auto_process=True, loadSettings=False)
    
    #mass_spectrum.plot_profile_and_noise_threshold()
    
    from corems.encapsulation.constant import Labels
    from corems.mass_spectrum.input import numpyArray
    mass_spectrum_test = numpyArray.ms_from_array_profile(mz=mass_spectrum.mz_exp_profile,
                                                abundance=mass_spectrum.abundance_profile,
                                                dataname='test',
                                                polarity=-1,
                                                data_type=Labels.booster_profile)

    mass_spectrum_test.plot_mz_domain_profile()

    # pyplot.show()

def test_import_maglab_pks():

    file_location = Path.cwd() / "tests/tests_data/ftms/" / "SRFA.pks"
    
    ref_file_location = Path.cwd() / "tests/tests_data/ftms/SRFA.ref"

    mass_list_reader = ReadMassList(file_location)

    polarity = -1

    #MSParameters.mass_spectrum.min_calib_ppm_error = 3
    #MSParameters.mass_spectrum.max_calib_ppm_error = 4

    MSParameters.mass_spectrum.threshold_method = 'relative_abundance'
    MSParameters.mass_spectrum.relative_abundance_threshold = 0.1

    mass_spectrum = mass_list_reader.get_mass_spectrum(polarity)

    #MzDomainCalibration(mass_spectrum, ref_file_location).run()

def test_import_mass_list():

    file_location = Path.cwd() / "tests/tests_data/ftms/" / "NEG_ESI_SRFA_CoreMS.xlsx"
    
    mass_list_reader = ReadMassList(file_location)

    file_location = Path.cwd() / "tests/tests_data/ftms/" / "ESI_NEG_ESFA.ascii"
    
    mass_list_reader = ReadMassList(file_location)

    #polarity need to be set or read from the file
    polarity = -1

    MSParameters.mass_spectrum.threshold_method = 'relative_abundance'
    MSParameters.mass_spectrum.relative_abundance_threshold = 1

    # MSParameters.mass_spectrum.threshold_method = 'signal_noise'
    # MSParameters.mass_spectrum.s2n_threshold = 100

    #MSParameters.mass_spectrum.threshold_method = 'log'
    #MSParameters.mass_spectrum.noise_threshold_std = 32

    #load any type of mass list file, change the delimeter to read another type of file, i.e : "," for csv, "\t" for tabulated mass list, etc
    mass_list_reader = ReadMassList(file_location)

    mass_spectrum = mass_list_reader.get_mass_spectrum(polarity, auto_process=True)
    
    print(mass_spectrum.baselise_noise, mass_spectrum.baselise_noise_std)
    mass_spectrum.filter_by_noise_threshold()
    print(len(mass_spectrum))
    #mass_spectrum.plot_mz_domain_profile()
    mass_spectrum.plot_profile_and_noise_threshold()
    # pyplot.show()
    print(
        "number_average_molecular_weight",
        mass_spectrum.number_average_molecular_weight(),
    )
    print(
        "weight_average_molecular_weight",
        mass_spectrum.weight_average_molecular_weight(),
    )

    mass_spectrum.filter_by_s2n(100)
    
    # mass_list_reader = ReadMassList(file_location, isCentroid=False,)

    # mass_spectrum = mass_list_reader.get_mass_spectrum(polarity,auto_process=True)

def test_import_thermo_average():
    
<<<<<<< HEAD
    file_location = Path.cwd() / "tests/tests_data/ftms/" / "Exploris_SRFA_Example.raw"
=======
    file_location = Path.cwd() / "tests/tests_data/ftms/" / "SRFA_NEG_ESI_ORB.raw"
>>>>>>> dbbe635a

        # change parameters here
    MSParameters.mass_spectrum.threshold_method = 'relative_abundance'
    MSParameters.mass_spectrum.relative_abundance_threshold = 1

    # creates the parser obj
    parser = rawFileReader.ImportMassSpectraThermoMSFileReader(file_location)

    # sums all the mass spectra

    parser.chromatogram_settings.scans = (-1, -1)
    mass_spectrum = parser.get_average_mass_spectrum(spectrum_mode='profile')

    # sums scans in selected range
    parser.chromatogram_settings.scans = (1, 1)
    mass_spectrum = parser.get_average_mass_spectrum(spectrum_mode='profile')

    parser.chromatogram_settings.scans = [1]

    # sums scans in selected range
    mass_spectrum = parser.get_average_mass_spectrum(spectrum_mode='profile')

    mass_spectrum.plot_mz_domain_profile()
    mass_spectrum.plot_profile_and_noise_threshold()

    #print("polarity", mass_spectrum.polarity)
    #pyplot.show()

    
if __name__ == '__main__':
    
    pass
    # test_import_booster_mass_spectrum_hdf()
    # test_import_booster_mass_spectra_hdf()
    #test_import_lcms_from_transient()
    #test_import_thermo_profile_mass_list()
    # test_import_transient()
    #test_import_corems_hdf5()
    #test_import_corems_mass_list()
    #test_import_mass_list()
    #test_import_maglab_pks()
    #test_andi_netcdf_gcms()
    test_import_thermo_average()
<|MERGE_RESOLUTION|>--- conflicted
+++ resolved
@@ -324,11 +324,7 @@
 
 def test_import_thermo_average():
     
-<<<<<<< HEAD
-    file_location = Path.cwd() / "tests/tests_data/ftms/" / "Exploris_SRFA_Example.raw"
-=======
     file_location = Path.cwd() / "tests/tests_data/ftms/" / "SRFA_NEG_ESI_ORB.raw"
->>>>>>> dbbe635a
 
         # change parameters here
     MSParameters.mass_spectrum.threshold_method = 'relative_abundance'
