# %% Import libs
import sys

sys.path.append("./")
from pathlib import Path

import shutil
import numpy as np
import json

from corems.mass_spectra.input.corems_hdf5 import ReadCoreMSHDFMassSpectra
from corems.mass_spectra.input.rawFileReader import ImportMassSpectraThermoMSFileReader
from corems.mass_spectra.output.export import LipidomicsExport
from corems.molecular_id.search.database_interfaces import MetabRefLCInterface
from corems.molecular_id.factory.lipid_molecular_metadata import LipidMetadata


def test_lipidomics_workflow():
    # Instantiate parser based on binary file type
    file_raw = (
        Path.cwd()
        / "tests/tests_data/lcms/"
        / "Blanch_Nat_Lip_C_12_AB_M_17_NEG_25Jan18_Brandi-WCSH5801.raw"
    )
    parser = ImportMassSpectraThermoMSFileReader(file_raw)

    # Instatiate lc-ms data object using parser and pull in ms1 spectra into dataframe (without storing as MassSpectrum objects to save memory)
    myLCMSobj = parser.get_lcms_obj(spectra="ms1", verbose=False)

    # Set parameters on the LCMS object that are reasonable for testing
    ## persistent homology parameters
    myLCMSobj.parameters.lc_ms.peak_picking_method = "persistent homology"
    myLCMSobj.parameters.lc_ms.ph_inten_min_rel = 0.0005
    myLCMSobj.parameters.lc_ms.ph_persis_min_rel = 0.05
    myLCMSobj.parameters.lc_ms.ph_smooth_it = 0
    myLCMSobj.parameters.lc_ms.ms2_min_fe_score = 0.3
    myLCMSobj.parameters.lc_ms.ms1_scans_to_average = 5
    
    ## mass peak parameters
    myLCMSobj.parameters.mass_spectrum.noise_threshold_method = "relative_abundance"
    myLCMSobj.parameters.mass_spectrum.noise_threshold_min_relative_abundance = 1
    myLCMSobj.parameters.mass_spectrum.noise_min_mz = 0
    myLCMSobj.parameters.mass_spectrum.noise_max_mz = np.inf
    myLCMSobj.parameters.mass_spectrum.min_picking_mz = 0
    myLCMSobj.parameters.mass_spectrum.max_picking_mz = (
        np.inf
    )  # automatically processes the whole mz range in the data
    myLCMSobj.parameters.ms_peak.legacy_resolving_power = False

    ## molecular searching parameters for ms2 molecular search
    myLCMSobj.parameters.ms2_molecular_search.ion_types_excluded = ["[M+HCOO]-"]

    ## reporting settings
    myLCMSobj.parameters.lc_ms.search_as_lipids = True
    myLCMSobj.parameters.lc_ms.include_fragment_types = True

    # Use persistent homology to find mass features in the lc-ms data
    # Find mass features, cluster, and integrate them.  Then annotate pairs of mass features that are c13 iso pairs.
    myLCMSobj.find_mass_features(verbose=False)
    myLCMSobj.add_associated_ms1(
        auto_process=True, use_parser=False, spectrum_mode="profile"
    )
    myLCMSobj.integrate_mass_features(drop_if_fail=True)
<<<<<<< HEAD
    myLCMSobj.add_peak_metrics()
=======
    myLCMSobj.deconvolute_ms1_mass_features()        

    mass_spec_decon = myLCMSobj.mass_features[1].mass_spectrum_deconvoluted
    assert len(mass_spec_decon.mspeaks) < len(myLCMSobj.mass_features[1].mass_spectrum.mspeaks)
>>>>>>> 84edb2a7
    myLCMSobj.find_c13_mass_features(verbose=False)
    assert len(myLCMSobj.mass_features) == 130

    # Add ms2 data to lcms object
    myLCMSobj.add_associated_ms2_dda(spectrum_mode="centroid")

    # Export the mass features to a pandas dataframe
    df = myLCMSobj.mass_features_to_df()
    assert df.shape == (130, 11)

    # Plot a mass feature
    myLCMSobj.mass_features[1].plot(return_fig=False)

    '''
    # This code should be left as an example for how to generate example json data
    import dataclasses

    mzs = [i.mz for k, i in myLCMSobj.mass_features.items()]
    metabref = MetabRefLCInterface()
    metabref.set_token("tmp_data/thermo_raw_NMDC/metabref.token")
    spectra_library, lipid_metadata = metabref.get_lipid_library(
        mz_list=mzs[1:10],
        polarity="negative",
        mz_tol_ppm=5,
        mz_tol_da_api=0.01,
        format="json",
        normalize=True
    )
    # Save the json spectra library and lipid metadata to a text file and then load it back in
    import json
    with open('tests/tests_data/lcms/metabref_spec_lib.json', "w") as final:
        json.dump(spectra_library, final)
    lipid_metadata_raw = {
        k: dataclasses.asdict(v) for k, v in lipid_metadata.items()
        }
    with open('tests/tests_data/lcms/metabref_lipid_metadata.json', "w") as final:
        json.dump(lipid_metadata_raw, final)
    '''
    metabref = MetabRefLCInterface()

    # Load an exampple json spectral library and convert to flashentropy format
    with open('tests/tests_data/lcms/metabref_spec_lib.json') as f:
        spectra_library_json = json.load(f)
    spectra_library_fe = metabref._to_flashentropy(
        spectra_library_json,
        normalize=True,
        fe_kwargs={
            "normalize_intensity": True,
            "min_ms2_difference_in_da": 0.02, #for cleaning spectra
            "max_ms2_tolerance_in_da": 0.01, #for setting search space
            "max_indexed_mz": 3000,
            "precursor_ions_removal_da": None,
            "noise_threshold": 0,
        },
    )
    
    # Load the associated lipid metadata and convert to correct class
    with open('tests/tests_data/lcms/metabref_lipid_metadata.json') as f:
        lipid_metadata_json = json.load(f)
    lipid_metadata = {
            k: metabref._dict_to_dataclass(v, LipidMetadata)
            for k, v in lipid_metadata_json.items()
        }
    
    # Perform a spectral search on the mass features
    hcd_ms2_scan_df = myLCMSobj.scan_df[
        myLCMSobj.scan_df.scan_text.str.contains("hcd")
        & (myLCMSobj.scan_df.ms_level == 2)
    ]
    ms2_scans_oi_hr = [
            x for x in hcd_ms2_scan_df.scan.tolist() if x in myLCMSobj._ms.keys()
        ]
    myLCMSobj.fe_search(
            scan_list=ms2_scans_oi_hr, fe_lib=spectra_library_fe, peak_sep_da=0.01
        )

    # Export the lcms object to an hdf5 file using the LipidomicsExport class
    exporter = LipidomicsExport(
        "Blanch_Nat_Lip_C_12_AB_M_17_NEG_25Jan18_Brandi-WCSH5801", myLCMSobj
    )
    exporter.to_hdf(overwrite=True)
    exporter.report_to_csv(molecular_metadata=lipid_metadata)
    report = exporter.to_report(molecular_metadata=lipid_metadata)
    assert report['Ion Formula'][1] == 'C24 H47 O2'

    # Import the hdf5 file, assert that its df is same as above and that we can plot a mass feature
    parser = ReadCoreMSHDFMassSpectra(
        "Blanch_Nat_Lip_C_12_AB_M_17_NEG_25Jan18_Brandi-WCSH5801.corems/Blanch_Nat_Lip_C_12_AB_M_17_NEG_25Jan18_Brandi-WCSH5801.hdf5"
    )
    myLCMSobj2 = parser.get_lcms_obj()
    df2 = myLCMSobj2.mass_features_to_df()
    assert df2.shape == (130, 11)
    myLCMSobj2.mass_features[1].plot(return_fig=False)

    # Delete the "Blanch_Nat_Lip_C_12_AB_M_17_NEG_25Jan18_Brandi-WCSH5801.corems" directory
    shutil.rmtree(
        "Blanch_Nat_Lip_C_12_AB_M_17_NEG_25Jan18_Brandi-WCSH5801.corems",
        ignore_errors=True,
    )

if __name__ == "__main__":
    test_lipidomics_workflow()<|MERGE_RESOLUTION|>--- conflicted
+++ resolved
@@ -61,14 +61,11 @@
         auto_process=True, use_parser=False, spectrum_mode="profile"
     )
     myLCMSobj.integrate_mass_features(drop_if_fail=True)
-<<<<<<< HEAD
-    myLCMSobj.add_peak_metrics()
-=======
     myLCMSobj.deconvolute_ms1_mass_features()        
 
     mass_spec_decon = myLCMSobj.mass_features[1].mass_spectrum_deconvoluted
     assert len(mass_spec_decon.mspeaks) < len(myLCMSobj.mass_features[1].mass_spectrum.mspeaks)
->>>>>>> 84edb2a7
+    myLCMSobj.add_peak_metrics()
     myLCMSobj.find_c13_mass_features(verbose=False)
     assert len(myLCMSobj.mass_features) == 130
 
