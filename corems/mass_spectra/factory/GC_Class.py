--- conflicted
+++ resolved
@@ -26,15 +26,9 @@
     def __init__(self, file_location, analyzer='Unknown', instrument_label='Unknown', sample_name=None):
 
         """
-<<<<<<< HEAD
-         # Parameters
-        ----------
-        file_location: text,  pathlib.Path(), or s3path.S3Path 
-=======
             # Parameters
         ----------
         file_location: text,  pathlib.Path(), or s3path.S3Path
->>>>>>> 4f4f40b6
             Path object from pathlib containing the file location
         """
         if isinstance(file_location, str):
@@ -47,15 +41,10 @@
 
         self.file_location = file_location
 
-<<<<<<< HEAD
         if sample_name:
             self.sample_name = sample_name
-        else: 
+        else:
             self.sample_name = file_location.stem
-=======
-        if sample_name: self.sample_name = sample_name
-        else: self.sample_name = file_location.stem
->>>>>>> 4f4f40b6
 
         self.analyzer = analyzer
         self.instrument_label = instrument_label
@@ -253,9 +242,8 @@
                                                                 "inchi_key": compound_obj.metadata.inchikey,
                                                                 "chebi": compound_obj.metadata.chebi,
                                                                 "smiles": compound_obj.metadata.smiles
-                                                             }
+                                                              }
                         else:
-                            continue
                             metabolites[compound_obj.name] = {  "name": compound_obj.name,
                                                                 "highest_similarity_score": compound_obj.spectral_similarity_score,
                                                                 "casno": "",
@@ -283,21 +271,12 @@
         self._scans_number_list = alist
 
     @tic.setter
-<<<<<<< HEAD
     def tic(self, alist):
-=======
-    def tic(self,l):
->>>>>>> 4f4f40b6
 
         self._tic_list = array(alist)
 
-    def plot_gc_peaks(self, ax=None, color="red"): # pragma: no cover
-
-<<<<<<< HEAD
-=======
     def plot_gc_peaks(self, ax=None, color="red"):  # pragma: no cover
 
->>>>>>> 4f4f40b6
         import matplotlib.pyplot as plt
         fig = plt.gcf()
         if ax is None:
@@ -352,7 +331,6 @@
 
         return ax
 
-<<<<<<< HEAD
     def to_excel(self, out_file_path, write_mode='ab', write_metadata=True, id_label="corems:"):
 
         if isinstance(out_file_path, str):
@@ -382,23 +360,6 @@
         exportMS.to_pandas(id_label=id_label, write_metadata=write_metadata)
 
         return out_file_path.with_suffix('.pkl')
-=======
-    def to_excel(self, out_file_path, write_mode='ab', id_label="corems:"):
-
-        exportMS = LowResGCMSExport(out_file_path, self)
-        exportMS.to_excel(id_label=id_label)
-
-    def to_csv(self, out_file_path, write_mode='ab', id_label="corems:"):
-
-        exportMS = LowResGCMSExport(out_file_path, self)
-        exportMS.to_csv(id_label=id_label)
-
-    def to_pandas(self, out_file_path, id_label="corems:"):
-
-        # pickle dataframe (pkl extension)
-        exportMS = LowResGCMSExport(out_file_path, self)
-        exportMS.to_pandas(id_label=id_label)
->>>>>>> 4f4f40b6
 
     def to_dataframe(self, id_label="corems:"):
 
@@ -430,11 +391,7 @@
         exportMS = LowResGCMSExport(self.sample_name, self)
         return exportMS.to_hdf(id_label=id_label)
 
-<<<<<<< HEAD
     def plot_chromatogram(self, ax=None, color="blue"): #pragma: no cover
-=======
-    def plot_chromatogram(self, ax=None, color="blue"):  # pragma: no cover
->>>>>>> 4f4f40b6
 
         import matplotlib.pyplot as plt
 
@@ -446,11 +403,7 @@
 
         return ax
 
-<<<<<<< HEAD
-    def plot_smoothed_chromatogram(self, ax=None, color="green"): #pragma: no cover
-=======
-    def plot_smoothed_chromatogram(self, ax=None, color="green"):  # pragma: no cover
->>>>>>> 4f4f40b6
+    def plot_smoothed_chromatogram(self, ax=None, color="green"):  #pragma: no cover
 
         import matplotlib.pyplot as plt
 
