"""
Created on Oct 15, 2021
"""

__author__ = "Yuri E. Corilo"
__date__ = "Oct 15, 2021"


import logging
from pathlib import Path

import numpy as np
import pandas as pd

from corems.encapsulation.factory.parameters import LCMSParameters
from corems.mass_spectra.calc.lc_calc import LCCalculations, PHCalculations
from corems.mass_spectrum.input.numpyArray import ms_from_array_profile


class MassSpectraBase:
    """Base class for mass spectra objects.

    Parameters
    -----------
    file_location : str or Path
        The location of the file containing the mass spectra data.
    analyzer : str, optional
        The type of analyzer used to generate the mass spectra data. Defaults to 'Unknown'.
    instrument_label : str, optional
        The type of instrument used to generate the mass spectra data. Defaults to 'Unknown'.
    sample_name : str, optional
        The name of the sample; defaults to the file name if not provided to the parser. Defaults to None.
    spectra_parser : object, optional
        The spectra parser object used to create the mass spectra object. Defaults to None.

    Attributes
    -----------
    spectra_parser_class : class
        The class of the spectra parser used to create the mass spectra object.
    file_location : str or Path
        The location of the file containing the mass spectra data.
    sample_name : str
        The name of the sample; defaults to the file name if not provided to the parser.
    analyzer : str
        The type of analyzer used to generate the mass spectra data. Derived from the spectra parser.
    instrument_label : str
        The type of instrument used to generate the mass spectra data. Derived from the spectra parser.
    _scan_info : dict
        A dictionary containing the scan data with columns for scan number, scan time, ms level, precursor m/z, scan text, and scan window (lower and upper). Associated with the property scan_df, which returns a pandas DataFrame or can set this attribute from a pandas DataFrame.
    _ms : dict
        A dictionary containing mass spectra for the dataset, keys of dictionary are scan numbers. Initialized as an empty dictionary.
    _ms_unprocessed: dictionary of pandas.DataFrames or None
        A dictionary of unprocssed mass spectra data, as an (optional) intermediate data product for peak picking.  Key is ms_level, and value is dataframe with columns for scan number, m/z, and intensity. Default is None.

    Methods
    --------
    * add_mass_spectra(scan_list, spectrum_mode: str = 'profile', use_parser = True, auto_process=True).
        Add mass spectra (or singlel mass spectrum) to _ms slot, from a list of scans
    * get_time_of_scan_id(scan).
        Returns the scan time for the specified scan number.
    """

    def __init__(
        self,
        file_location,
        analyzer="Unknown",
        instrument_label="Unknown",
        sample_name=None,
        spectra_parser=None,
    ):
        if isinstance(file_location, str):
            file_location = Path(file_location)
        else:
            file_location = file_location
        if not file_location.exists():
            raise FileExistsError("File does not exist: " + str(file_location))

        if sample_name:
            self.sample_name = sample_name
        else:
            self.sample_name = file_location.stem

        self.file_location = file_location
        self.analyzer = analyzer
        self.instrument_label = instrument_label

        # Add the spectra parser class to the object if it is not None
        if spectra_parser is not None:
            self.spectra_parser_class = spectra_parser.__class__
            self.spectra_parser = spectra_parser
            # Check that spectra_pasrser.sample_name is same as sample_name etc, raise warning if not
            if (
                self.sample_name is not None
                and self.sample_name != self.spectra_parser.sample_name
            ):
                logging.warning(
                    "sample_name provided to MassSpectraBase object does not match sample_name provided to spectra parser object"
                )
            if self.analyzer != self.spectra_parser.analyzer:
                logging.warning(
                    "analyzer provided to MassSpectraBase object does not match analyzer provided to spectra parser object"
                )
            if self.instrument_label != self.spectra_parser.instrument_label:
                logging.warning(
                    "instrument provided to MassSpectraBase object does not match instrument provided to spectra parser object"
                )
            if self.file_location != self.spectra_parser.file_location:
                logging.warning(
                    "file_location provided to MassSpectraBase object does not match file_location provided to spectra parser object"
                )

        # Instantiate empty dictionaries for scan information and mass spectra
        self._scan_info = {}
        self._ms = {}
        self._ms_unprocessed = {}

    def add_mass_spectrum(self, mass_spec):
        """Adds a mass spectrum to the dataset.

        Parameters
        -----------
        mass_spec : MassSpectrum
            The corems MassSpectrum object to be added to the dataset.

        Notes
        -----
        This is a helper function for the add_mass_spectra() method, and is not intended to be called directly.
        """
        # check if mass_spec has a scan_number attribute
        if not hasattr(mass_spec, "scan_number"):
            raise ValueError(
                "Mass spectrum must have a scan_number attribute to be added to the dataset correctly"
            )
        self._ms[mass_spec.scan_number] = mass_spec

    def add_mass_spectra(
        self,
        scan_list,
        spectrum_mode=None,
        ms_level=1,
        use_parser=True,
        auto_process=True,
    ):
        """Add mass spectra to _ms dictionary, from a list of scans or single scan

        Notes
        -----
        The mass spectra will inherit the mass_spectrum, ms_peak, and molecular_search parameters from the LCMSBase object.


        Parameters
        -----------
        scan_list : list of ints
            List of scans to use to populate _ms slot
        spectrum_mode : str or None
            The spectrum mode to use for the mass spectra.  If None, method will use the spectrum mode from the spectra parser to ascertain the spectrum mode (this allows for mixed types).  Defaults to None.
        ms_level : int, optional
            The MS level to use for the mass spectra.  This is used to pass the molecular_search parameters from the LCMS object to the individual MassSpectrum objects. Defaults to 1.
        using_parser : bool
            Whether to use the mass spectra parser to get the mass spectra.  Defaults to True.
        auto_process : bool
            Whether to auto-process the mass spectra.  Defaults to True.

        Raises
        ------
        TypeError
            If scan_list is not a list of ints
        ValueError
            If polarity is not 'positive' or 'negative'
            If ms_level is not 1 or 2
        """

        # check if scan_list is a list or a single int; if single int, convert to list
        if isinstance(scan_list, int):
            scan_list = [scan_list]
        if not isinstance(scan_list, list):
            raise TypeError("scan_list must be a list of integers")
        for scan in scan_list:
            if not isinstance(scan, int):
                raise TypeError("scan_list must be a list of integers")

        # set polarity to -1 if negative mode, 1 if positive mode (for mass spectrum creation)
        if self.polarity == "negative":
            polarity = -1
        elif self.polarity == "positive":
            polarity = 1
        else:
            raise ValueError(
                "Polarity not set for dataset, must be a either 'positive' or 'negative'"
            )

        # is not using_parser, check that ms1 and ms2 are not None
        if not use_parser:
            if ms_level not in self._ms_unprocessed.keys():
                raise ValueError(
                    "ms_level {} not found in _ms_unprocessed dictionary".format(
                        ms_level
                    )
                )

        scan_list = list(set(scan_list))
        scan_list.sort()
        if not use_parser:
            if self._ms_unprocessed[ms_level] is None:
                raise ValueError(
                    "No unprocessed data found for ms_level {}".format(ms_level)
                )
            if (
                len(
                    np.setdiff1d(
                        scan_list, self._ms_unprocessed[ms_level].scan.tolist()
                    )
                )
                > 0
            ):
                raise ValueError(
                    "Not all scans in scan_list are present in the unprocessed data"
                )
            # Prepare the ms_df for parsing
            ms_df = self._ms_unprocessed[ms_level].copy().set_index("scan", drop=False)

        for scan in scan_list:
            ms = None
            if spectrum_mode is None:
                # get spectrum mode from _scan_info
                spectrum_mode_scan = self.scan_df.loc[scan, "ms_format"]
            else:
                spectrum_mode_scan = spectrum_mode
            # Instantiate the mass spectrum object using the parser or the unprocessed data
            if not use_parser:
                my_ms_df = ms_df.loc[scan]
                if spectrum_mode_scan == "profile":
                    # Check this - it might be better to use the MassSpectrumProfile class to instantiate the mass spectrum
                    ms = ms_from_array_profile(
                        my_ms_df.mz,
                        my_ms_df.intensity,
                        self.file_location,
                        polarity=polarity,
                        auto_process=False,
                    )
                else:
                    raise ValueError(
                        "Only profile mode is supported for unprocessed data"
                    )
            if use_parser:
                ms = self.spectra_parser.get_mass_spectrum_from_scan(
                    scan_number=scan,
                    spectrum_mode=spectrum_mode_scan,
                    auto_process=False,
                )

            # Set the mass spectrum parameters, auto-process if auto_process is True, and add to the dataset
            if ms is not None:
                ms.parameters.mass_spectrum = self.parameters.mass_spectrum
                ms.parameters.ms_peak = self.parameters.ms_peak
                if ms_level == 1:
                    ms.parameters.molecular_search = (
                        self.parameters.ms1_molecular_search
                    )
                elif ms_level == 2:
                    ms.parameters.molecular_search = (
                        self.parameters.ms2_molecular_search
                    )
                else:
                    raise ValueError("ms_level must be 1 or 2")
                ms.scan_number = scan
                if auto_process:
                    ms.process_mass_spec()
                self.add_mass_spectrum(ms)

    def get_time_of_scan_id(self, scan):
        """Returns the scan time for the specified scan number.

        Parameters
        -----------
        scan : int
            The scan number of the desired scan time.

        Returns
        --------
        float
            The scan time for the specified scan number (in minutes).

        Raises
        ------
        ValueError
            If no scan time is found for the specified scan number.
        """
        # Check if _retenion_time_list is empty and raise error if so
        if len(self._retention_time_list) == 0:
            raise ValueError("No retention times found in dataset")
        rt = self._retention_time_list[self._scans_number_list.index(scan)]
        return rt

    @property
    def scan_df(self):
        """
        pandas.DataFrame : A pandas DataFrame containing the scan info data with columns for scan number, scan time, ms level, precursor m/z, scan text, and scan window (lower and upper).
        """
        scan_df = pd.DataFrame.from_dict(self._scan_info)
        return scan_df

    @scan_df.setter
    def scan_df(self, df):
        """
        Sets the scan data for the dataset.

        Parameters
        -----------
        df : pandas.DataFrame
            A pandas DataFrame containing the scan data with columns for scan number, scan time, ms level, precursor m/z, scan text, and scan window (lower and upper).
        """
        self._scan_info = df.to_dict()

    def __getitem__(self, scan_number):
        return self._ms.get(scan_number)


class LCMSBase(MassSpectraBase, LCCalculations, PHCalculations):
    """A class representing a liquid chromatography-mass spectrometry (LC-MS) data object.

    This class is not intended to be instantiated directly, but rather to be instantiated by an appropriate mass spectra parser using the get_lcms_obj() method.

    Parameters
    -----------
    file_location : str or Path
        The location of the file containing the mass spectra data.
    analyzer : str, optional
        The type of analyzer used to generate the mass spectra data. Defaults to 'Unknown'.
    instrument_label : str, optional
        The type of instrument used to generate the mass spectra data. Defaults to 'Unknown'.
    sample_name : str, optional
        The name of the sample; defaults to the file name if not provided to the parser. Defaults to None.
    spectra_parser : object, optional
        The spectra parser object used to create the mass spectra object. Defaults to None.

    Attributes
    -----------
    polarity : str
        The polarity of the ionization mode used for the dataset.
    _parameters : LCMSParameters
        The parameters used for all methods called on the LCMSBase object. Set upon instantiation from LCMSParameters.
    _retention_time_list : numpy.ndarray
        An array of retention times for the dataset.
    _scans_number_list : list
        A list of scan numbers for the dataset.
    _tic_list : numpy.ndarray
        An array of total ion current (TIC) values for the dataset.
    eics : dict
        A dictionary containing extracted ion chromatograms (EICs) for the dataset. Key is the mz of the EIC. Initialized as an empty dictionary.
    mass_features : dictionary of LCMSMassFeature objects
        A dictionary containing mass features for the dataset. Key is mass feature ID. Initialized as an empty dictionary.
    spectral_search_results : dictionary of MS2SearchResults objects
        A dictionary containing spectral search results for the dataset. Keyed by is scan number : precursor mz. Initialized as an empty dictionary.

    Methods
    --------
    * get_parameters_json(verbose=True).
        Returns the parameters used for the LC-MS analysis in JSON format.
    * add_associated_ms2_dda(add_to_lcmsobj=True, auto_process=True, use_parser=True)
        Adds which MS2 scans are associated with each mass feature to the mass_features dictionary and optionally adds the MS2 spectra to the _ms dictionary.
    * add_associated_ms1(add_to_lcmsobj=True, auto_process=True, use_parser=True)
        Adds the MS1 spectra associated with each mass feature to the mass_features dictionary and adds the MS1 spectra to the _ms dictionary.
    * mass_features_to_df()
        Returns a pandas dataframe summarizing the mass features in the dataset.
    * set_tic_list_from_data(overwrite=False)
        Sets the TIC list from the mass spectrum objects within the _ms dictionary.
    * set_retention_time_from_data(overwrite=False)
        Sets the retention time list from the data in the _ms dictionary.
    * set_scans_number_from_data(overwrite=False)
        Sets the scan number list from the data in the _ms dictionary.
    """

    def __init__(
        self,
        file_location,
        analyzer="Unknown",
        instrument_label="Unknown",
        sample_name=None,
        spectra_parser=None,
    ):
        super().__init__(
            file_location, analyzer, instrument_label, sample_name, spectra_parser
        )
        self.polarity = ""
        self._parameters = LCMSParameters()
        self._retention_time_list = []
        self._scans_number_list = []
        self._tic_list = []
        self.eics = {}
        self.mass_features = {}
        self.spectral_search_results = {}

    def get_parameters_json(self, verbose=False):
        """Returns the parameters stored for the LC-MS object in JSON format.

        Parameters
        -----------
        verbose : bool, optional
            If True, prints the JSON string to the console. Default is False.

        Returns
        --------
        str
            The parameters used for the LC-MS analysis in JSON format.
        """
        if verbose:
            print(self.parameters.to_json())
        return self.parameters.to_json()

    def add_associated_ms2_dda(
        self, auto_process=True, use_parser=True, spectrum_mode=None
    ):
        """Add MS2 spectra associated with mass features to the dataset.

        Populates the mass_features ms2_scan_numbers attribute (on mass_features dictionary on LCMSObject)

        Parameters
        -----------
        auto_process : bool, optional
            If True, auto-processes the MS2 spectra before adding it to the object's _ms dictionary. Default is True.
        use_parser : bool, optional
            If True, envoke the spectra parser to get the MS2 spectra. Default is True.
        spectrum_mode : str or None, optional
            The spectrum mode to use for the mass spectra.  If None, method will use the spectrum mode from the spectra parser to ascertain the spectrum mode (this allows for mixed types).  Defaults to None. (faster if defined, otherwise will check each scan)

        Raises
        ------
        ValueError
            If mass_features is not set, must run find_mass_features() first.
            If no MS2 scans are found in the dataset.
            If no precursor m/z values are found in MS2 scans, not a DDA dataset.
        """
        if self.mass_features is None:
            raise ValueError(
                "mass_features not set, must run find_mass_features() first"
            )

        mf_df = self.mass_features_to_df().copy()
        # Find ms2 scans that have a precursor m/z value
        ms2_scans = self.scan_df[self.scan_df.ms_level == 2]
        ms2_scans = ms2_scans[~ms2_scans.precursor_mz.isna()]
        # drop ms2 scans that have no tic
        ms2_scans = ms2_scans[ms2_scans.tic > 0]
        if ms2_scans is None:
            raise ValueError("No DDA scans found in dataset")

        # set tolerance in rt space (in minutes) and mz space (in daltons)
        time_tol = self.parameters.lc_ms.ms2_dda_rt_tolerance
        mz_tol = self.parameters.lc_ms.ms2_dda_mz_tolerance

        # for each mass feature, find the ms2 scans that are within the roi scan time and mz range
        dda_scans = []
        for i, row in mf_df.iterrows():
            ms2_scans_filtered = ms2_scans[
                ms2_scans.scan_time.between(
                    row.scan_time - time_tol, row.scan_time + time_tol
                )
            ]
            ms2_scans_filtered = ms2_scans_filtered[
                ms2_scans_filtered.precursor_mz.between(
                    row.mz - mz_tol, row.mz + mz_tol
                )
            ]
            dda_scans = dda_scans + ms2_scans_filtered.scan.tolist()
            self.mass_features[i].ms2_scan_numbers = ms2_scans_filtered.scan.tolist()
        # add to _ms attribute
        self.add_mass_spectra(
            scan_list=list(set(dda_scans)),
            auto_process=auto_process,
            spectrum_mode=spectrum_mode,
            use_parser=use_parser,
        )
        # associate appropriate _ms attribute to appropriate mass feature's ms2_mass_spectra attribute
        for mf_id in self.mass_features:
            if self.mass_features[mf_id].ms2_scan_numbers is not None:
                for dda_scan in self.mass_features[mf_id].ms2_scan_numbers:
                    if dda_scan in self._ms.keys():
                        self.mass_features[mf_id].ms2_mass_spectra[dda_scan] = self._ms[
                            dda_scan
                        ]

    def add_associated_ms1(
        self, auto_process=True, use_parser=True, spectrum_mode=None
    ):
        """Add MS1 spectra associated with mass features to the dataset.

        Parameters
        -----------
        auto_process : bool, optional
            If True, auto-processes the MS1 spectra before adding it to the object's _ms dictionary. Default is True.
        use_parser : bool, optional
            If True, envoke the spectra parser to get the MS1 spectra. Default is True.
        spectrum_mode : str or None, optional
            The spectrum mode to use for the mass spectra.  If None, method will use the spectrum mode from the spectra parser to ascertain the spectrum mode (this allows for mixed types).  Defaults to None. (faster if defined, otherwise will check each scan)

        Raises
        ------
        ValueError
            If mass_features is not set, must run find_mass_features() first.
            If apex scans are not profile mode, all apex scans must be profile mode for averaging.
            If number of scans to average is not  1 or an integer with an integer median (i.e. 3, 5, 7, 9).
        """
        # Check if mass_features is set, raise error if not
        if self.mass_features is None:
            raise ValueError(
                "mass_features not set, must run find_mass_features() first"
            )

        scans_to_average = self.parameters.lc_ms.ms1_scans_to_average

        if scans_to_average == 1:
            # Add to LCMSobj
            self.add_mass_spectra(
                scan_list=[
                    int(x) for x in self.mass_features_to_df().apex_scan.tolist()
                ],
                auto_process=auto_process,
                use_parser=use_parser,
                spectrum_mode=spectrum_mode,
            )

        elif (
            (scans_to_average - 1) % 2
        ) == 0:  # scans_to_average = 3, 5, 7 etc, mirror l/r around apex
            apex_scans = list(set(self.mass_features_to_df().apex_scan.tolist()))
            # Check if all apex scans are profile mode, raise error if not
            if not all(self.scan_df.loc[apex_scans, "ms_format"] == "profile"):
                raise ValueError("All apex scans must be profile mode for averaging")

            # First get sets of scans to average
            def get_scans_from_apex(ms1_scans, apex_scan, scans_to_average):
                ms1_idx_start = ms1_scans.index(apex_scan) - int(
                    (scans_to_average - 1) / 2
                )
                if ms1_idx_start < 0:
                    ms1_idx_start = 0
                ms1_idx_end = (
                    ms1_scans.index(apex_scan) + int((scans_to_average - 1) / 2) + 1
                )
                if ms1_idx_end > (len(ms1_scans) - 1):
                    ms1_idx_end = len(ms1_scans) - 1
                scan_list = ms1_scans[ms1_idx_start:ms1_idx_end]
                return scan_list

            ms1_scans = self.ms1_scans
            scans_lists = [
                get_scans_from_apex(ms1_scans, apex_scan, scans_to_average)
                for apex_scan in apex_scans
            ]

            # set polarity to -1 if negative mode, 1 if positive mode (for mass spectrum creation)
            if self.polarity == "negative":
                polarity = -1
            elif self.polarity == "positive":
                polarity = 1

            if not use_parser:
                # Perform checks and prepare _ms_unprocessed dictionary if use_parser is False (saves time to do this once)
                ms1_unprocessed = self._ms_unprocessed[1].copy()
                # Set the index on _ms_unprocessed[1] to scan number
                ms1_unprocessed = ms1_unprocessed.set_index("scan", drop=False)
                self._ms_unprocessed[1] = ms1_unprocessed

                # Check that all the scans in scan_lists are indexs in self._ms_unprocessed[1]
                scans_lists_flat = list(
                    set([scan for sublist in scans_lists for scan in sublist])
                )
                if (
                    len(
                        np.setdiff1d(
                            np.sort(scans_lists_flat),
                            np.sort(ms1_unprocessed.index.values),
                        )
                    )
                    > 0
                ):
                    raise ValueError(
                        "Not all scans to average are present in the unprocessed data"
                    )

            for scan_list_average, apex_scan in zip(scans_lists, apex_scans):
                ms = self.get_average_mass_spectrum(
                    scan_list=scan_list_average,
                    apex_scan=apex_scan,
                    spectrum_mode="profile",
                    ms_level=1,
                    auto_process=auto_process,
                    use_parser=use_parser,
                    perform_checks=False,
                    polarity=polarity,
                )
                # Add mass spectrum to LCMS object and associated with mass feature
                self.add_mass_spectrum(ms)

            if not use_parser:
                # Reset the index on _ms_unprocessed[1] to not be scan number
                ms1_unprocessed = ms1_unprocessed.reset_index(drop=True)
                self._ms_unprocessed[1] = ms1_unprocessed
        else:
            raise ValueError(
                "Number of scans to average must be 1 or an integer with an integer median (i.e. 3, 5, 7, 9)"
            )

        # Associate the ms1 spectra with the mass features
        for mf_id in self.mass_features:
            self.mass_features[mf_id].mass_spectrum = self._ms[
                self.mass_features[mf_id].apex_scan
            ]
            self.mass_features[mf_id].update_mz()

    def mass_features_to_df(self):
        """Returns a pandas dataframe summarizing the mass features.

        The dataframe contains the following columns: mf_id, mz, apex_scan, scan_time, intensity, persistence, area, monoisotopic_mf_id, and isotopologue_type.  The index is set to mf_id (mass feature ID).


        Returns
        --------
        pandas.DataFrame
            A pandas dataframe of mass features with the following columns: mf_id, mz, apex_scan, scan_time, intensity, persistence, area.
        """

        def mass_spectrum_to_string(
            mass_spec, normalize=True, min_normalized_abun=0.01
        ):
            """Converts a mass spectrum to a string of m/z:abundance pairs.

            Parameters
            -----------
            mass_spec : MassSpectrum
                A MassSpectrum object to be converted to a string.
            normalize : bool, optional
                If True, normalizes the abundance values to a maximum of 1. Defaults to True.
            min_normalized_abun : float, optional
                The minimum normalized abundance value to include in the string, only used if normalize is True. Defaults to 0.01.

            Returns
            --------
            str
                A string of m/z:abundance pairs from the mass spectrum, separated by a semicolon.
            """
            mz_np = mass_spec.to_dataframe()["m/z"].values
            abun_np = mass_spec.to_dataframe()["Peak Height"].values
            if normalize:
                abun_np = abun_np / abun_np.max()
            mz_abun = np.column_stack((mz_np, abun_np))
            if normalize:
                mz_abun = mz_abun[mz_abun[:, 1] > min_normalized_abun]
            mz_abun_str = [
                str(round(mz, ndigits=4)) + ":" + str(round(abun, ndigits=2))
                for mz, abun in mz_abun
            ]
            return "; ".join(mz_abun_str)

        cols_in_df = [
            "id",
            #"_mz",
            "_apex_scan",
            "_retention_time",
            "_intensity",
            "_persistence",
            "_area",
            "monoisotopic_mf_id",
            "isotopologue_type",
        ]
        df_mf_list = []
        for mf_id in self.mass_features.keys():
            # Find cols_in_df that are in single_mf
            df_keys = list(
                set(cols_in_df).intersection(self.mass_features[mf_id].__dir__())
            )
            dict_mf = {}
            for key in df_keys:
                dict_mf[key] = getattr(self.mass_features[mf_id], key)
            if len(self.mass_features[mf_id].ms2_scan_numbers) > 0:
                # Add MS2 spectra info
                best_ms2_spectra = self.mass_features[mf_id].best_ms2
<<<<<<< HEAD
                dict_mf['ms2_spectra'] = mass_spectrum_to_string(best_ms2_spectra)
            df_mf_single = pd.DataFrame(dict_mf, index=[mf_id])
            df_mf_single['mz'] = self.mass_features[mf_id].mz          
            df_mf_list.append(df_mf_single)
=======
                dict_mf["ms2_spectra"] = mass_spectrum_to_string(best_ms2_spectra)
            df_mf_list.append(pd.DataFrame(dict_mf, index=[mf_id]))
>>>>>>> 60737484
        df_mf = pd.concat(df_mf_list)

        # rename _area to area and id to mf_id
        df_mf = df_mf.rename(
            columns={
                "_area": "area",
                "id": "mf_id",
                "_apex_scan": "apex_scan",
                "_retention_time": "scan_time",
                "_intensity": "intensity",
                "_persistence": "persistence",
            }
        )

        # reorder columns
        if "ms2_spectra" in df_mf.columns:
            df_mf = df_mf[
                [
                    "mf_id",
                    "scan_time",
                    "mz",
                    "apex_scan",
                    "intensity",
                    "persistence",
                    "area",
                    "monoisotopic_mf_id",
                    "isotopologue_type",
                    "ms2_spectra",
                ]
            ]
        else:
            df_mf = df_mf[
                [
                    "mf_id",
                    "scan_time",
                    "mz",
                    "apex_scan",
                    "intensity",
                    "persistence",
                    "area",
                    "monoisotopic_mf_id",
                    "isotopologue_type",
                ]
            ]

        # reset index to mf_id
        df_mf = df_mf.set_index("mf_id")
        df_mf.index.name = "mf_id"

        return df_mf

    def mass_features_ms1_annot_to_df(self):
        """Returns a pandas dataframe summarizing the MS1 annotations for the mass features in the dataset.

        Returns
        --------
        pandas.DataFrame
            A pandas dataframe of MS1 annotations for the mass features in the dataset. The index is set to mf_id (mass feature ID)

        Raises
        ------
        Warning
            If no MS1 annotations were found for the mass features in the dataset.
        """
        annot_df_list_ms1 = []
        for mf_id in self.mass_features.keys():
            if self.mass_features[mf_id].mass_spectrum is None:
                pass
            else:
                # Add ms1 annotations to ms1 annotation list
                if (
                    np.abs(
                        (
                            self.mass_features[mf_id].ms1_peak.mz_exp
                            - self.mass_features[mf_id].mz
                        )
                    )
                    < 0.01
                ):
                    # Get the molecular formula from the mass spectrum
                    annot_df = self.mass_features[mf_id].mass_spectrum.to_dataframe()
                    # Subset to pull out only the peak associated with the mass feature
                    annot_df = annot_df[
                        annot_df["Index"] == self.mass_features[mf_id].ms1_peak.index
                    ].copy()

                    # Remove the index column and add column for mf_id
                    annot_df = annot_df.drop(columns=["Index"])
                    annot_df["mf_id"] = mf_id
                    annot_df_list_ms1.append(annot_df)

        if len(annot_df_list_ms1) > 0:
            annot_ms1_df_full = pd.concat(annot_df_list_ms1)
            annot_ms1_df_full = annot_ms1_df_full.set_index("mf_id")
            annot_ms1_df_full.index.name = "mf_id"

        else:
            annot_ms1_df_full = None
            # Warn that no ms1 annotations were found
            logging.warning(
                "No MS1 annotations found for mass features in dataset, were MS1 spectra added and processed within the dataset?"
            )

        return annot_ms1_df_full

    def __len__(self):
        """
        Returns the number of mass spectra in the dataset.

        Returns
        --------
        int
            The number of mass spectra in the dataset.
        """
        return len(self._ms)

    def __getitem__(self, scan_number):
        """
        Returns the mass spectrum corresponding to the specified scan number.

        Parameters
        -----------
        scan_number : int
            The scan number of the desired mass spectrum.

        Returns
        --------
        MassSpectrum
            The mass spectrum corresponding to the specified scan number.
        """
        return self._ms.get(scan_number)

    def __iter__(self):
        """Returns an iterator over the mass spectra in the dataset.

        Returns
        --------
        iterator
            An iterator over the mass spectra in the dataset.
        """
        return iter(self._ms.values())

    def set_tic_list_from_data(self, overwrite=False):
        """Sets the TIC list from the mass spectrum objects within the _ms dictionary.

        Parameters
        -----------
        overwrite : bool, optional
            If True, overwrites the TIC list if it is already set. Defaults to False.

        Notes
        -----
        If the _ms dictionary is incomplete, sets the TIC list to an empty list.

        Raises
        ------
        ValueError
            If no mass spectra are found in the dataset.
            If the TIC list is already set and overwrite is False.
        """
        # Check if _ms is empty and raise error if so
        if len(self._ms) == 0:
            raise ValueError("No mass spectra found in dataset")

        # Check if tic_list is already set and raise error if so
        if len(self.tic) > 0 and not overwrite:
            raise ValueError("TIC list already set, use overwrite=True to overwrite")

        self.tic = [self._ms.get(i).tic for i in self.scans_number]

    def set_retention_time_from_data(self, overwrite=False):
        """Sets the retention time list from the data in the _ms dictionary.

        Parameters
        -----------
        overwrite : bool, optional
            If True, overwrites the retention time list if it is already set. Defaults to False.

        Notes
        -----
        If the _ms dictionary is empty or incomplete, sets the retention time list to an empty list.

        Raises
        ------
        ValueError
            If no mass spectra are found in the dataset.
            If the retention time list is already set and overwrite is False.
        """
        # Check if _ms is empty and raise error if so
        if len(self._ms) == 0:
            raise ValueError("No mass spectra found in dataset")

        # Check if retention_time_list is already set and raise error if so
        if len(self.retention_time) > 0 and not overwrite:
            raise ValueError(
                "Retention time list already set, use overwrite=True to overwrite"
            )

        retention_time_list = []
        for key_ms in sorted(self._ms.keys()):
            retention_time_list.append(self._ms.get(key_ms).retention_time)
        self.retention_time = retention_time_list

    def set_scans_number_from_data(self, overwrite=False):
        """Sets the scan number list from the data in the _ms dictionary.

        Notes
        -----
        If the _ms dictionary is empty or incomplete, sets the scan number list to an empty list.

        Raises
        ------
        ValueError
            If no mass spectra are found in the dataset.
            If the scan number list is already set and overwrite is False.
        """
        # Check if _ms is empty and raise error if so
        if len(self._ms) == 0:
            raise ValueError("No mass spectra found in dataset")

        # Check if scans_number_list is already set and raise error if so
        if len(self.scans_number) > 0 and not overwrite:
            raise ValueError(
                "Scan number list already set, use overwrite=True to overwrite"
            )

        self.scans_number = sorted(self._ms.keys())

    @property
    def ms1_scans(self):
        """
        list : A list of MS1 scan numbers for the dataset.
        """
        return self.scan_df[self.scan_df.ms_level == 1].index.tolist()
    
    @property
    def parameters(self):
        """
        LCMSParameters : The parameters used for the LC-MS analysis.
        """
        return self._parameters

    @parameters.setter
    def parameters(self, paramsinstance):
        """
        Sets the parameters used for the LC-MS analysis.

        Parameters
        -----------
        paramsinstance : LCMSParameters
            The parameters used for the LC-MS analysis.
        """
        self._parameters = paramsinstance

    @property
    def scans_number(self):
        """
        list : A list of scan numbers for the dataset.
        """
        return self._scans_number_list

    @scans_number.setter
    def scans_number(self, scan_numbers_list):
        """
        Sets the scan numbers for the dataset.

        Parameters
        -----------
        scan_numbers_list : list
            A list of scan numbers for the dataset.
        """
        self._scans_number_list = scan_numbers_list

    @property
    def retention_time(self):
        """
        numpy.ndarray : An array of retention times for the dataset.
        """
        return self._retention_time_list

    @retention_time.setter
    def retention_time(self, rt_list):
        """
        Sets the retention times for the dataset.

        Parameters
        -----------
        rt_list : list
            A list of retention times for the dataset.
        """
        self._retention_time_list = np.array(rt_list)

    @property
    def tic(self):
        """
        numpy.ndarray : An array of TIC values for the dataset.
        """
        return self._tic_list

    @tic.setter
    def tic(self, tic_list):
        """
        Sets the TIC values for the dataset.

        Parameters
        -----------
        tic_list : list
            A list of TIC values for the dataset.
        """
        self._tic_list = np.array(tic_list)<|MERGE_RESOLUTION|>--- conflicted
+++ resolved
@@ -676,15 +676,10 @@
             if len(self.mass_features[mf_id].ms2_scan_numbers) > 0:
                 # Add MS2 spectra info
                 best_ms2_spectra = self.mass_features[mf_id].best_ms2
-<<<<<<< HEAD
                 dict_mf['ms2_spectra'] = mass_spectrum_to_string(best_ms2_spectra)
             df_mf_single = pd.DataFrame(dict_mf, index=[mf_id])
             df_mf_single['mz'] = self.mass_features[mf_id].mz          
             df_mf_list.append(df_mf_single)
-=======
-                dict_mf["ms2_spectra"] = mass_spectrum_to_string(best_ms2_spectra)
-            df_mf_list.append(pd.DataFrame(dict_mf, index=[mf_id]))
->>>>>>> 60737484
         df_mf = pd.concat(df_mf_list)
 
         # rename _area to area and id to mf_id
