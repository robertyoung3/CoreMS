--- conflicted
+++ resolved
@@ -34,16 +34,9 @@
 
 class ImportMassSpectraThermoMSFileReader():
 
-<<<<<<< HEAD
     """  Collection of methdos to import Summed/Averaged mass spectrum from Thermo's raw file
          Currently only for profile mode data
          Returns MassSpecProfile object
-=======
-    """  Read FULL mode spectra only from raw file data and store it return a LC-MS class
-    *  Default behavior is to load all scans numbers
-
-    *  set start_scan_number  and final_scan_number to change it before calling start(), or run()
->>>>>>> 10dff907
     """
 
     def __init__(self, file_location):
@@ -60,10 +53,8 @@
             file_path = temp_dir / file_location.name
             with open(file_path, 'wb') as fh:
                 fh.write(file_location.read_bytes())
-
         else:
             file_path = file_location
-
         self.iRawDataPlus = RawFileReaderAdapter.FileFactory(str(file_path))
 
         # removing tmp file
@@ -473,11 +464,7 @@
             ms_tic.loc[scan, 'TIC'] = scanStatistics.TIC
 
         if plot:
-<<<<<<< HEAD
             import matplotlib.pyplot as plt  # maybe better in top of file?
-=======
-            import matplotlib.pyplot as plt # maybe better in top of file?
->>>>>>> 10dff907
             fig, ax = plt.subplots(figsize=(6, 3))
             ax.plot(ms_tic['Time'], ms_tic['TIC'], label='TIC')
             ax.set_xlabel('Time (min)')
