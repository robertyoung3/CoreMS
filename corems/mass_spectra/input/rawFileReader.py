<<<<<<< HEAD
__author__ = "Yuri E. Corilo"
__date__ = "Jun 09, 2021"


from dataclasses import dataclass, field
from warnings import warn

from matplotlib import axes

from corems.mass_spectra.calc.LC_Calc import LC_Calculations
import numpy as np
=======
from datetime import datetime
import numpy
import multiprocessing
from threading import Thread
>>>>>>> 4d505e65
import sys
import site
from pathlib import Path

import clr
import pandas as pd
from s3path import S3Path
from tqdm import tqdm

from typing import Dict, List, Tuple
from corems.encapsulation.constant import Labels
from corems.mass_spectra.factory.LC_Class import DataDependentLCMS
from corems.mass_spectra.factory.LC_Temp import EIC_Data, TIC_Data
from corems.mass_spectrum.factory.MassSpectrumClasses import MassSpecProfile, MassSpecCentroid
from corems.mass_spectra.calc.MZSearch import MZSearch
from corems.encapsulation.factory.parameters import LCMSParameters, default_parameters


# do not change the order from the imports statements and reference ThermoFisher below
sys.path.append(site.getsitepackages()[0] + '/ext_lib')
sys.path.append('ext_lib')

clr.AddReference('ThermoFisher.CommonCore.RawFileReader')
clr.AddReference('ThermoFisher.CommonCore.Data')
clr.AddReference('ThermoFisher.CommonCore.MassPrecisionEstimator')

from ThermoFisher.CommonCore.RawFileReader import RawFileReaderAdapter
from ThermoFisher.CommonCore.Data import ToleranceUnits, Extensions
<<<<<<< HEAD
from ThermoFisher.CommonCore.Data.Business import ChromatogramTraceSettings, TraceType, MassOptions
from ThermoFisher.CommonCore.Data.Business import ChromatogramSignal, Range
from ThermoFisher.CommonCore.Data.Interfaces import IChromatogramSettings
=======
from ThermoFisher.CommonCore.Data.Business import MassOptions, FileHeaderReaderFactory
>>>>>>> 4d505e65
from ThermoFisher.CommonCore.Data.FilterEnums import MSOrderType
from System.Collections.Generic import List

class ThermoBaseClass():

    def __init__(self, file_location):
        ''' file_location: srt pathlib.Path or s3path.S3Path
                Thermo Raw file path
        '''
        # Thread.__init__(self)
        if isinstance(file_location, str):
            file_path = Path(file_location)

        elif isinstance(file_location, S3Path):

            temp_dir = Path('tmp/')
            temp_dir.mkdir(exist_ok=True)

            file_path = temp_dir / file_location.name
            with open(file_path, 'wb') as fh:
                fh.write(file_location.read_bytes())

        else:
            file_path = file_location

        self.iRawDataPlus = RawFileReaderAdapter.FileFactory(str(file_path))

<<<<<<< HEAD
        self.res = self.iRawDataPlus.SelectInstrument(0, 1)
        
        self.file_path = file_location
=======
        self.iFileHeader = FileHeaderReaderFactory.ReadFile(str(file_path))

        # removing tmp file
>>>>>>> 4d505e65

        self._init_settings()

    def _init_settings(self):

        self._parameters = LCMSParameters()

    @property
    def parameters(self):
        return self._parameters

    @parameters.setter
    def parameters(self, instance_LCMSParameters):
        self._parameters = instance_LCMSParameters

    @property
    def chromatogram_settings(self): return self.parameters.lc_ms

    @chromatogram_settings.setter
    def chromatogram_settings(self, instance_LiquidChromatographSetting):

        self.parameters.lc_ms =  instance_LiquidChromatographSetting

    @property
    def start_scan(self):
        
        if self.chromatogram_settings.start_scan == -1:
            return self.iRawDataPlus.RunHeaderEx.FirstSpectrum
        else:
           return self.chromatogram_settings.start_scan
      

    @property
    def end_scan(self):
          
        if self.chromatogram_settings.end_scan == -1:
            return self.iRawDataPlus.RunHeaderEx.LastSpectrum   
        else:        
            return self.chromatogram_settings.end_scan
        

    def remove_temp_file(self):
        '''if the path is from S3Path data cannot be serialized to io.ByteStream and
           a temporary copy is stored at the temp dir
           use this function only at the end of your execution scrip
           some LCMS class methods depend on this file
        '''

        self.file_path.unlink()

    def get_polarity_mode(self, scan_number: int):

        polarity_symbol = self.get_filter_for_scan_num(scan_number)[1]

        if polarity_symbol == '+':

            return 1
            # return 'POSITIVE_ION_MODE'

        elif polarity_symbol == '-':

            return -1

        else:

            raise Exception('Polarity Mode Unknown, please set it manually')

    def get_filter_for_scan_num(self, scan_number: int):
        '''
        Returns the closest matching run time that corresponds to scan_number for the current
        controller. This function is only supported for MS device controllers.
        e.g.  ['FTMS', '-', 'p', 'NSI', 'Full', 'ms', '[200.00-1000.00]']
        '''
        scan_label = self.iRawDataPlus.GetScanEventStringForScanNumber(
            scan_number)

        return str(scan_label).split()

    def check_full_scan(self, scan_number: int):
        # scan_filter.ScanMode 0 = FULL
        scan_filter = self.iRawDataPlus.GetFilterForScanNumber(scan_number)

        return scan_filter.ScanMode == MSOrderType.Ms

    def get_all_filters(self):
        '''
        Get all scan filters.
        This function is only supported for MS device controllers.
        e.g.  ['FTMS', '-', 'p', 'NSI', 'Full', 'ms', '[200.00-1000.00]']
        '''
        
        scanrange = range(self.start_scan, self.end_scan + 1)
        scanfiltersdic = {}
        scanfilterslist = []
        for scan_number in scanrange:
            scan_label = self.iRawDataPlus.GetScanEventStringForScanNumber(scan_number)
            scanfiltersdic[scan_number] = scan_label
            scanfilterslist.append(scan_label)
        scanfilterset = list(set(scanfilterslist))
        return scanfiltersdic, scanfilterset

    def get_scan_header(self, scan: int):
        '''
        Get full dictionary of scan header meta data, i.e. AGC status, ion injection time, etc.
        '''
        header = self.iRawDataPlus.GetTrailerExtraInformation(scan)
        header_dic = {}
        for i in np.arange(header.Length):
            header_dic.update({header.Labels[i]: header.Values[i]})
        return header_dic

    @staticmethod
    def get_rt_time_from_trace(trace) -> List[List[float]]:
        '''trace: ThermoFisher.CommonCore.Data.Business.ChromatogramSignal'''
        return list(trace.Times), list(trace.Intensities), list(trace.Scans)
        

    def get_eics(self, target_mzs: list, tic_data: dict, ms_type='MS !d', 
                 peak_detection=True, smooth=True, plot=False, 
                 ax=None, legend=False) -> Tuple[Dict[float, EIC_Data], axes.Axes]:

        '''ms_type: str ('MS', MS2')
        start_scan: int default -1 will select the lowest available
        end_scan: int default -1 will select the highest available

        returns:

            chroma: dict{target_mz: EIC_Data(
                                        Scans: [int]
                                            original thermo scan numbers
                                        Time: [floats]
                                            list of retention times
                                        TIC: [floats]
                                            total ion chromatogram
                                        Apexes: [int]    
                                            original thermo apex scan number after peak picking 
                                        )
                                        
        '''
        
        options = MassOptions()
        options.ToleranceUnits = ToleranceUnits.ppm
        options.Tolerance = self.chromatogram_settings.eic_tolerance_ppm

        all_chroma_settings = []

        for target_mz in target_mzs:

            settings = ChromatogramTraceSettings(TraceType.MassRange)
            settings.Filter = ms_type
            settings.MassRanges = [Range(target_mz, target_mz)]

            chroma_settings = IChromatogramSettings(settings)

            all_chroma_settings.append(chroma_settings)

        # chroma_settings2 = IChromatogramSettings(settings)
        # print(chroma_settings.FragmentMass)
        # print(chroma_settings.FragmentMass)
        # print(chroma_settings)
        # print(chroma_settings)

        data = self.iRawDataPlus.GetChromatogramData(all_chroma_settings,
                                                     self.start_scan, self.end_scan, options)

        traces = ChromatogramSignal.FromChromatogramData(data)

        chroma = {}    
       
        if plot:
            from matplotlib.transforms import Bbox
            import matplotlib.pyplot as plt
            if not ax:
                # ax = plt.gca()
                # ax.clear()
                fig, ax = plt.subplots()
                
            else:
                fig = plt.gcf()    

                
            # plt.show()
        
        for i, trace in enumerate(traces):
            if trace.Length > 0:
                rt, eic, scans  = self.get_rt_time_from_trace(trace)
                if smooth:
                    eic= self.smooth_tic(eic)
    
                chroma[target_mzs[i]] = EIC_Data(scans=scans, time=rt, eic= eic)
                if plot:
                    ax.plot(rt, eic, label="{:.5f}".format(target_mzs[i]))
            
        if peak_detection:
            
            #max_eic = self.get_max_eic(chroma)
            max_signal = max(tic_data.tic)
            
            for eic_data in chroma.values():
               
                eic = eic_data.eic
                time = eic_data.time

                if len(eic) != len(tic_data.tic):
                    warn("The software assumes same lenth of TIC and EIC, this does not seems to be the case and the results mass spectrum selected by the scan number might not be correct")
                
                centroid_eics = self.eic_centroid_detector(time, eic, max_signal)
                eic_data.apexes = [i for i in centroid_eics]
                
                if plot:
                    for peak_indexes in eic_data.apexes:
                        
                        apex_index = peak_indexes[1]
                        ax.plot(time[apex_index], eic[apex_index], marker='x', linewidth=0)

        if plot:
            
            ax.set_xlabel('Time (min)')
            ax.set_ylabel('a.u.')
            ax.set_title(ms_type + ' EIC')
            ax.tick_params(axis='both', which='major', labelsize=12)
            ax.axes.spines['top'].set_visible(False)
            ax.axes.spines['right'].set_visible(False)

            if legend:
                legend = ax.legend(loc="upper left", bbox_to_anchor=(1.02, 0, 0.07, 1))
                fig.subplots_adjust(right=0.76)
                #ax.set_prop_cycle(color=plt.cm.gist_rainbow(np.linspace(0, 1, len(traces))))

                d = {"down": 30, "up": -30}
                def func(evt):
                    if legend.contains(evt):
                        bbox = legend.get_bbox_to_anchor()
                        bbox = Bbox.from_bounds(bbox.x0, bbox.y0 + d[evt.button], bbox.width, bbox.height)
                        tr = legend.axes.transAxes.inverted()
                        legend.set_bbox_to_anchor(bbox.transformed(tr))
                        fig.canvas.draw_idle()

                fig.canvas.mpl_connect("scroll_event", func)    
            return chroma, ax
        else:
            return chroma, None     
            rt = []
            tic = []
            scans = []
            for i in range(traces[0].Length):
                # print(trace[0].HasBasePeakData,trace[0].EndTime )

                # print("  {} - {}, {}".format( i, trace[0].Times[i], trace[0].Intensities[i] ))
                rt.append(traces[0].Times[i])
                tic.append(traces[0].Intensities[i])
                scans.append(traces[0].Scans[i])

            return traces
            # plot_chroma(rt, tic)
            # plt.show()

    def get_tic(self, ms_type='MS !d', peak_detection=True, 
                smooth=True, plot=False, ax=None) -> Tuple[ TIC_Data, axes.Axes]:

        '''ms_type: str ('MS', MS2')
        start_scan: int default -1 will select the lowest available
        end_scan: int default -1 will select the highest available
        returns:
            chroma: dict
            {
            Scan: [int]
                original thermo scan numberMS
            Time: [floats]
                list of retention times
            TIC: [floats]
                total ion chromatogram
            Apexes: [int]    
                original thermo apex scan number after peak picking     
            }
        '''

        settings = ChromatogramTraceSettings(TraceType.TIC)
        settings.Filter = ms_type

        chroma_settings = IChromatogramSettings(settings)

        data = self.iRawDataPlus.GetChromatogramData([chroma_settings],
                                                     self.start_scan, self.end_scan)

        trace = ChromatogramSignal.FromChromatogramData(data)
        
        data = TIC_Data(time= [], scans= [], tic= [], apexes= [])

        if trace[0].Length > 0:

            for i in range(trace[0].Length):
                # print(trace[0].HasBasePeakData,trace[0].EndTime )
                
                # print("  {} - {}, {}".format( i, trace[0].Times[i], trace[0].Intensities[i] ))
                data.time.append(trace[0].Times[i])
                data.tic.append(trace[0].Intensities[i])
                data.scans.append(trace[0].Scans[i])

                #print(trace[0].Scans[i])
            if smooth:
                
                data.tic= self.smooth_tic(data.tic)

            else:
                
                data.tic= np.array(data.tic)

            if peak_detection:
                
                centroid_peak_indexes = [i for i in self.centroid_detector(data.time, data.tic)]
                
                data.apexes = centroid_peak_indexes

            if plot:
                if not ax:
                    import matplotlib.pyplot as plt
                    ax = plt.gca()
                    # fig, ax = plt.subplots(figsize=(6, 3))

                ax.plot(data.time, data.tic, label=' TIC')    
                ax.set_xlabel('Time (min)')
                ax.set_ylabel('a.u.')
                if peak_detection:
                    for peak_indexes in data.apexes:
                        
                        apex_index = peak_indexes[1]
                        ax.plot(data.time[apex_index], data.tic[apex_index], marker='x', linewidth=0)
                    
                
                # plt.show()
                return data, ax
            
            return data, None

        else:
            return None, None

<<<<<<< HEAD
    def get_average_mass_spectrum_by_scanlist(self, scans_list: List[int], auto_process: bool = True,auto_noise: bool = True, log_noise: bool = False,
                                              ppm_tolerance: float = 5.0) -> MassSpecProfile:
=======
            d_params['scan_number'] = "{}-{}".format(firstScanNumber, lastScanNumber)

            d_params["polarity"] = self.get_polarity_mode(firstScanNumber)

        d_params['analyzer'] = self.iRawDataPlus.GetInstrumentData().Model

        d_params['instrument_label'] = self.iRawDataPlus.GetInstrumentData().Name

        date_time_str = self.iFileHeader.CreationDate.ToString()
        
        d_params["aquisition_time"] = pd.to_datetime(date_time_str, infer_datetime_format=True).to_pydatetime()
        
        return d_params

    def get_average_mass_spectrum_by_scanlist(self, scans_list, auto_process: bool = True, ppm_tolerance: float = 5.0):
>>>>>>> 4d505e65

        """
        Averages selected scans mass spectra using Thermo's AverageScans method
        scans_list: list[int]
        auto_process: bool
            If true performs peak picking, and noise threshold calculation after creation of mass spectrum object
        auto_noise: bool
            if true, uses the y-minima method or noise determination
        log_noise: bool
            If true, uses the logarithmic method for noise determination
        Returns:
            MassSpecProfile
        """

        d_params = self.set_metadata(scans_list=scans_list)

        # assumes scans is full scan or reduced profile scan

        scans = List[int]()
        for scan in scans_list:
            scans.Add(scan)

        # Create the mass options object that will be used when averaging the scans
        options = MassOptions()
        options.ToleranceUnits = ToleranceUnits.ppm
        options.Tolerance = ppm_tolerance

        # Get the scan filter for the first scan.  This scan filter will be used to located
        # scans within the given scan range of the same type

        averageScan = Extensions.AverageScans(self.iRawDataPlus, scans, options)

        len_data = averageScan.SegmentedScan.Positions.Length

        mz_list = list(averageScan.SegmentedScan.Positions)
        abund_list = list(averageScan.SegmentedScan.Intensities)

        data_dict = {Labels.mz: mz_list,
                     Labels.abundance: abund_list,
                     }

        mass_spec = MassSpecProfile(data_dict, d_params, auto_process=auto_process,auto_noise=auto_noise, log_noise=log_noise)

        return mass_spec

    def get_centroid_msms_data(self, scan):
        
        d_params = self.set_metadata(scans_list=[scan], label=Labels.thermo_centroid)

        centroidStream = self.iRawDataPlus.GetCentroidStream(scan, False)

        noise = list(centroidStream.Noises)

        baselines = list(centroidStream.Baselines)

        rp = list(centroidStream.Resolutions)

        magnitude = list(centroidStream.Intensities)

        mz = list(centroidStream.Masses)

        # charge = scans_labels[5]
        array_noise_std = (np.array(noise) - np.array(baselines)) / 3
        l_signal_to_noise = np.array(magnitude) / array_noise_std

        d_params['baselise_noise'] = np.average(array_noise_std)

        d_params['baselise_noise_std'] = np.std(array_noise_std)

        data_dict = {
            Labels.mz: mz,
            Labels.abundance: magnitude,
            Labels.rp: rp,
            Labels.s2n: list(l_signal_to_noise)
        }

        
        mass_spec = MassSpecCentroid(data_dict, d_params, auto_process=False)
        mass_spec.settings.threshold_method = 'relative_abundance'
        mass_spec.settings.relative_abundance_threshold = 1
        mass_spec.process_mass_spec()
        return mass_spec


    def get_average_mass_spectrum_in_scan_range(self, auto_process: bool = True, ppm_tolerance: float = 5.0,
                                                ms_type: int = 0, auto_noise: bool = True, log_noise: bool = False) -> MassSpecProfile:

        '''
        Averages mass spectra over a scan range using Thermo's AverageScansInScanRange method
        start_scan: int
        end_scan: int
        auto_process: bool
            If true performs peak picking, and noise threshold calculation after creation of mass spectrum object
        ms_type: MSOrderType.MS
            Type of mass spectrum scan, default for full scan acquisition
         Returns:
            MassSpecProfile
        # This Function is Broken and/or redundant.
        '''

        d_params = self.set_metadata(firstScanNumber=self.start_scan,
                                     lastScanNumber=self.end_scan)

        # Create the mass options object that will be used when averaging the scans
        options = MassOptions()
        options.ToleranceUnits = ToleranceUnits.ppm
        options.Tolerance = ppm_tolerance

        # Get the scan filter for the first scan.  This scan filter will be used to located
        # scans within the given scan range of the same type
        scanFilter = self.iRawDataPlus.GetFilterForScanNumber(self.start_scan)

        # force it to only look for the MSType
        scanFilter.MSOrder = ms_type

        averageScan = Extensions.AverageScansInScanRange(self.iRawDataPlus, 
                                                         self.start_scan, self.end_scan,
                                                         scanFilter, options)
        
        if averageScan:
            
            mz_list = list(averageScan.SegmentedScan.Positions)
            abund_list = list(averageScan.SegmentedScan.Intensities)

            data_dict = {Labels.mz: mz_list,
                         Labels.abundance: abund_list,
                         }

            
            mass_spec = MassSpecProfile(data_dict, d_params, auto_process=auto_process,auto_noise=auto_noise, log_noise=log_noise)

            return mass_spec
        else:
            raise Exception('no data found for the MSOrderType = {}'.format(ms_type))

   
    def set_metadata(self, firstScanNumber=0, lastScanNumber=0, scans_list=False, label=Labels.thermo_profile):
        '''
        Collect metadata to be ingested in the mass spectrum object

        scans_list: list[int] or false
        lastScanNumber: int
        firstScanNumber: int
        '''

        d_params = default_parameters(self.file_path)

        # assumes scans is full scan or reduced profile scan

        d_params['label'] = label

        if scans_list:
            d_params['scan_number'] = scans_list

            d_params['polarity'] = self.get_polarity_mode(scans_list[0])

        else:

            d_params['scan_number'] = '{}-{}'.format(firstScanNumber, lastScanNumber)

            d_params['polarity'] = self.get_polarity_mode(firstScanNumber)

        d_params['analyzer'] = self.iRawDataPlus.GetInstrumentData().Model

        d_params['aquisition_time'] = self.iRawDataPlus.GetInstrumentData().Model

        d_params['instrument_label'] = self.iRawDataPlus.GetInstrumentData().Name

        return d_params    

class ImportDataDependentThermoMSFileReader(ThermoBaseClass, LC_Calculations):

    '''  Collection of methdos to import LC data dependent acquisition from Thermo's raw file
         Intended do create the LCMS object --> ChromaPeaks --> MSobj FullScan --> Dependent MS/MS Obj
    '''

    def __init__(self, file_location: str, selected_mzs: List[float] = None):
        '''
        target_mzs: list[float] monoisotopic target m/z  or None
            Details: None will defalt to depends scans selected m/
        file_location: str, Path, or S3Path
        
        '''
        super().__init__(file_location)
        
        eic_tolerance_ppm = self.chromatogram_settings.eic_tolerance_ppm
        enforce_target_ms2 = self.chromatogram_settings.enforce_target_ms2
        average_target_mz = self.chromatogram_settings.average_target_mz
        
        print('TOLERANCE = {} ppm'.format(eic_tolerance_ppm))
        self._selected_mzs = self._init_target_mz(selected_mzs, enforce_target_ms2, 
                                                 eic_tolerance_ppm, average_target_mz)

        self.lcms = DataDependentLCMS(file_location, self._selected_mzs, self)

    @property
    def selected_mzs(self) -> List[float]:
        return list(self._selected_mzs)

    def get_lcms_obj(self):
        
        return self.lcms

    def get_precursors_list(self, precision_decimals=5):
        '''returns a set of unique precursors m/z
        precision_decimals: int
            change this parameters does not seem to affect the number of dependent scans selected
            needs more investigation
        '''

        precursors_mzs = set()
        
        for scan in range(self.start_scan, self.end_scan):

            scan_filter = self.iRawDataPlus.GetFilterForScanNumber(scan)

            MSOrder = scan_filter.MSOrder
            
            if MSOrder == MSOrderType.Ms:

                scanDependents = self.iRawDataPlus.GetScanDependents(scan, precision_decimals)

                for scan_dependent_detail in scanDependents.ScanDependentDetailArray:

                    for precursor_mz in scan_dependent_detail.PrecursorMassArray:
                        
                        precursors_mzs.add(precursor_mz)
            
        return precursors_mzs

    def _init_target_mz(self, selected_mzs: List[float], enforce_target_ms2: bool, 
                        tolerance_ppm: float, average_target_mz: bool):

        precursors_mzs = self.get_precursors_list()
        
        if selected_mzs is None:
            # no selected m/z list provided, default to use the precursos m/z
            if average_target_mz:
                searchmz = MZSearch(precursors_mzs, precursors_mzs, tolerance_ppm, average_target_mz=average_target_mz)
                return searchmz.averaged_target_mz
            else:
                return precursors_mzs
            #searchmz.start()
            #searchmz.join()


        elif selected_mzs and enforce_target_ms2 is False:
            # selected m/z list provided, and not enforcing being selected as precursor
            return selected_mzs

        elif selected_mzs and enforce_target_ms2:
            # search the selected m/z list in the precursors m/z with a ms/ms experiment
            print("YEAHHHHH")
            searchmz = MZSearch(precursors_mzs, selected_mzs, tolerance_ppm, average_target_mz=average_target_mz)
            searchmz.start()
            searchmz.join()
            return sorted(searchmz.results.keys())

class ImportMassSpectraThermoMSFileReader(ThermoBaseClass, LC_Calculations):

    '''  Collection of methdos to import Summed/Averaged mass spectrum from Thermo's raw file
         Currently only for profile mode data
         Returns MassSpecProfile object
    '''

    def get_icr_transient_times(self):
        '''
        Return a list for transient time targets for all scans, or selected scans range
        Resolving Power and Transient time targets based on 7T FT-ICR MS system
        '''
        
        res_trans_time = {'50': 0.384,
                          '100000': 0.768,
                          '200000': 1.536,
                          '400000': 3.072,
                          '750000': 6.144,
                          '1000000': 12.288
                          }

        firstScanNumber = self.start_scan

        lastScanNumber = self.end_scan

        transient_time_list = []

        for scan in range(firstScanNumber, lastScanNumber):

            scan_header = self.get_scan_header(scan)

            rp_target = scan_header['FT Resolution:']

            transient_time = res_trans_time.get(rp_target)

            transient_time_list.append(transient_time)

            # print(transient_time, rp_target)

        return transient_time_list

    def get_summed_mass_spectrum(self, auto_process=True, pd_method=True, pd_merge_n=100) -> MassSpecProfile:

        '''
        Manually sum mass spectrum over a scan range
        start_scan: int
        end_scan: int
        auto_process: bool
            If true performs peak picking, and noise threshold calculation after creation of mass spectrum object 
        pd_method: bool
            If true uses pandas to align and sum data
            Else: Assumes data is aligned and sum each data point across all mass spectra
        Returns:
            MassSpecProfile
        '''
        
        d_params = default_parameters(self.file_path)

        # assumes scans is full scan or reduced profile scan

        d_params['label'] = Labels.thermo_profile

        if type(self.start_scan) is list:
            d_params['polarity'] = self.get_polarity_mode(self.start_scan[0])

            scanrange = self.start_scan
        else:
            d_params['polarity'] = self.get_polarity_mode(self.start_scan)

            scanrange = range(self.start_scan, self.end_scan + 1)

        if pd_method:

            def sort_sum_df(df):
                '''
                Nested function to sort dataframe and sum rows with exact matching indexes (m/z)
                '''
                df = df.sort_index()
                df = df.groupby(level=0).sum()
                return df

            # initialise empty Pandas series
            big_df = pd.Series(index=[], dtype='float64')

            for scan_number in tqdm(scanrange):
                scanStatistics = self.iRawDataPlus.GetScanStatsForScanNumber(scan_number)
                segmentedScan = self.iRawDataPlus.GetSegmentedScanFromScanNumber(scan_number, scanStatistics)

                tmp_df = pd.Series(index=list(segmentedScan.Positions),
                                   dtype='float64', data=list(segmentedScan.Intensities))
                big_df = big_df.append(tmp_df)

                # this allows you to merge/sum the values earlier, however it slows down a lot
                # limited benefit unless running into memory issues
                # for complex data it is necessary to stop the iterations getting too slow
                if scan_number % pd_merge_n == 0:
                    big_df = sort_sum_df(big_df)

            big_df = sort_sum_df(big_df)
            data_dict = {Labels.mz: list(big_df.index.values),
                         Labels.abundance: list(big_df.values),
                         }
        else:
            all_mz = dict()

            for scan_number in tqdm(scanrange):

                scanStatistics = self.iRawDataPlus.GetScanStatsForScanNumber(scan_number)

                segmentedScan = self.iRawDataPlus.GetSegmentedScanFromScanNumber(scan_number, scanStatistics)

                len_data = segmentedScan.Positions.Length

                for i in range(len_data):

                    mz = segmentedScan.Positions[i]
                    abundance = segmentedScan.Intensities[i]

                    if mz in all_mz:
                        all_mz[mz] = all_mz[mz] + abundance
                    else:
                        all_mz[mz] = abundance

            mz_all = []
            abun_all = []

            for mz in sorted(all_mz):
                
                mz_all.append(mz)
                abun_all.append(all_mz[mz])

            data_dict = {Labels.mz: mz_all,
                         Labels.abundance: abun_all,
                         }

        print('Summed. Now Processing.')

        mass_spec = MassSpecProfile(data_dict, d_params, auto_process=auto_process)

        return mass_spec

    def get_data(self, scan: int, d_parameter: dict, scan_type: str):

        if scan_type == 'Centroid':

            centroidStream = self.iRawDataPlus.GetCentroidStream(scan, False)

            noise = list(centroidStream.Noises)

            baselines = list(centroidStream.Baselines)

            rp = list(centroidStream.Resolutions)

            magnitude = list(centroidStream.Intensities)

            mz = list(centroidStream.Masses)

            # charge = scans_labels[5]
            array_noise_std = (np.array(noise) - np.array(baselines)) / 3
            l_signal_to_noise = np.array(magnitude) / array_noise_std

            d_parameter['baselise_noise'] = np.average(array_noise_std)

            d_parameter['baselise_noise_std'] = np.std(array_noise_std)

            data_dict = {
                Labels.mz: mz,
                Labels.abundance: magnitude,
                Labels.rp: rp,
                Labels.s2n: l_signal_to_noise,
            }

        else:

            scanStatistics = self.iRawDataPlus.GetScanStatsForScanNumber(scan)

            profileStream = self.iRawDataPlus.GetSegmentedScanFromScanNumber(
                scan, scanStatistics)

            magnitude = list(profileStream.Intensities)

            mz = list(profileStream.Positions)

            data_dict = {
                Labels.mz: mz,
                Labels.abundance: magnitude,
            }

        return data_dict
    
    def get_best_scans_idx(self, stdevs=2, method='mean', plot=False):
        '''
        Method to determine the best scan indexes for selective co-addition
        Based on calculating the mean (default) of the TIC values
        and setting an upper limit above/below that within X standard deviations.
        Mean or median makes limited difference, it seems.
        Empirically, 1-2 stdevs enough to filter out the worst datapoints.
        Optionally, plot the TIC with horizontal lines for the standard dev cutoffs.
        '''
        tic = pd.Dataframe(self.get_tic(plot=plot))

        if method == 'median':
            tic_median = tic['TIC'].median()

        elif method == 'mean':
            tic_median = tic['TIC'].mean()
        
        else:
            print('Method ' + str(method) + ' undefined')

        tic_std = tic['TIC'].std()

        upperlimit = tic_median - (stdevs * tic_std)
        lowerlimit = tic_median + (stdevs * tic_std)

        tic_filtered = tic[(tic['TIC'] > upperlimit) & (tic['TIC'] < lowerlimit)]
        scans = list(tic_filtered.Scans.values)

        if plot:
            import matplotlib.pyplot as plt
            fig, ax = plt.subplots(figsize=(8, 4))
            ax.plot(tic['Time'], tic['TIC'])
            ax.axhline(y=upperlimit, c='r')
            ax.axhline(y=lowerlimit, c='r')
            return fig, scans
        else:
            return scans<|MERGE_RESOLUTION|>--- conflicted
+++ resolved
@@ -1,4 +1,3 @@
-<<<<<<< HEAD
 __author__ = "Yuri E. Corilo"
 __date__ = "Jun 09, 2021"
 
@@ -10,12 +9,6 @@
 
 from corems.mass_spectra.calc.LC_Calc import LC_Calculations
 import numpy as np
-=======
-from datetime import datetime
-import numpy
-import multiprocessing
-from threading import Thread
->>>>>>> 4d505e65
 import sys
 import site
 from pathlib import Path
@@ -44,13 +37,10 @@
 
 from ThermoFisher.CommonCore.RawFileReader import RawFileReaderAdapter
 from ThermoFisher.CommonCore.Data import ToleranceUnits, Extensions
-<<<<<<< HEAD
 from ThermoFisher.CommonCore.Data.Business import ChromatogramTraceSettings, TraceType, MassOptions
 from ThermoFisher.CommonCore.Data.Business import ChromatogramSignal, Range
 from ThermoFisher.CommonCore.Data.Interfaces import IChromatogramSettings
-=======
 from ThermoFisher.CommonCore.Data.Business import MassOptions, FileHeaderReaderFactory
->>>>>>> 4d505e65
 from ThermoFisher.CommonCore.Data.FilterEnums import MSOrderType
 from System.Collections.Generic import List
 
@@ -78,15 +68,12 @@
 
         self.iRawDataPlus = RawFileReaderAdapter.FileFactory(str(file_path))
 
-<<<<<<< HEAD
         self.res = self.iRawDataPlus.SelectInstrument(0, 1)
         
         self.file_path = file_location
-=======
         self.iFileHeader = FileHeaderReaderFactory.ReadFile(str(file_path))
 
         # removing tmp file
->>>>>>> 4d505e65
 
         self._init_settings()
 
@@ -425,26 +412,8 @@
         else:
             return None, None
 
-<<<<<<< HEAD
     def get_average_mass_spectrum_by_scanlist(self, scans_list: List[int], auto_process: bool = True,auto_noise: bool = True, log_noise: bool = False,
                                               ppm_tolerance: float = 5.0) -> MassSpecProfile:
-=======
-            d_params['scan_number'] = "{}-{}".format(firstScanNumber, lastScanNumber)
-
-            d_params["polarity"] = self.get_polarity_mode(firstScanNumber)
-
-        d_params['analyzer'] = self.iRawDataPlus.GetInstrumentData().Model
-
-        d_params['instrument_label'] = self.iRawDataPlus.GetInstrumentData().Name
-
-        date_time_str = self.iFileHeader.CreationDate.ToString()
-        
-        d_params["aquisition_time"] = pd.to_datetime(date_time_str, infer_datetime_format=True).to_pydatetime()
-        
-        return d_params
-
-    def get_average_mass_spectrum_by_scanlist(self, scans_list, auto_process: bool = True, ppm_tolerance: float = 5.0):
->>>>>>> 4d505e65
 
         """
         Averages selected scans mass spectra using Thermo's AverageScans method
