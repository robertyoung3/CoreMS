--- conflicted
+++ resolved
@@ -468,7 +468,6 @@
     @staticmethod
     def get_class_strings_dict(all_atoms_tuples, atoms_in_order) -> [(str, dict)]: 
         """ Get the class strings and dictionaries.
-<<<<<<< HEAD
         
         Parameters
         ----------
@@ -477,16 +476,6 @@
         atoms_in_order : list
             A list of atoms in order.
         
-=======
-        
-        Parameters
-        ----------
-        all_atoms_tuples : tuple
-            A tuple containing the atoms.
-        atoms_in_order : list
-            A list of atoms in order.
-        
->>>>>>> 67417fd7
         Returns
         --------
         list 
@@ -601,21 +590,12 @@
         ----------
         possible_formulas : dict
             A dictionary of possible molecular formulas.
-<<<<<<< HEAD
         
         Returns
         -------
         dict 
             A dictionary of possible molecular formulas with adducts.
         
-=======
-        
-        Returns
-        -------
-        dict 
-            A dictionary of possible molecular formulas with adducts.
-        
->>>>>>> 67417fd7
         """
         ion_type = Labels.adduct_ion
 
