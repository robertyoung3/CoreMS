

__author__ = "Yuri E. Corilo"
__date__ = "Feb 12, 2020"

import os 
from dataclasses import dataclass

from sqlalchemy import create_engine, Column, Integer, String, Float, Binary, ForeignKey
from sqlalchemy.ext.declarative import declarative_base
from sqlalchemy.exc import SQLAlchemyError
from sqlalchemy.orm import sessionmaker, relationship
from sqlalchemy.orm.exc import NoResultFound, MultipleResultsFound
from sqlalchemy.pool import QueuePool
from sqlalchemy import between

from numpy import array, frombuffer

Base = declarative_base()

class Metadatar(Base):
    __tablename__ = 'metaDataR'

    id = Column(Integer, primary_key=True)
    cas = Column(String, nullable=True)
    inchikey = Column(String, nullable=False)
    inchi = Column(String, nullable=False)
    chebi = Column(String, nullable=True)
    smiles = Column(String, nullable=True)
    kegg = Column(String, nullable=True)

    iupac_name = Column(String, nullable=True)
    traditional_name = Column(String, nullable=True)
    common_name = Column(String, nullable=True)

    data_id = Column(Integer, ForeignKey('molecularData.id'))
    data = relationship("LowResolutionEICompound", back_populates="metadatar")

class LowResolutionEICompound(Base):

    __tablename__ = 'molecularData'

    id = Column(Integer, primary_key=True)

    name = Column(String, nullable=False)
    classify = Column(String, nullable=True)

    formula = Column(String, nullable=True)
    ri = Column(Float, nullable=False)
    rt = Column(Float, nullable=False)

    classify = Column(String, nullable=True)
    derivativenum = Column(String, nullable=True)
    derivatization = Column(String, nullable=True)

    source = Column(String, nullable=True)
    casno = Column(String, nullable=False)
    comment = Column(String, nullable=True)

    source_temp_c = Column(Float, nullable=True)
    ev = Column(Float, nullable=True)

    peaks_count = Column(Integer, nullable=False)
    mz = Column(Binary, nullable=False)
    abundance = Column(Binary, nullable=False)

    metadatar = relationship("Metadatar", uselist=False, back_populates="data")

    # metadatar = relationship('Metadatar', backref='smile', lazy='dynamic')

    def __init__(self, dict_data):

        self.id = dict_data.get('id')

        self.name = dict_data.get('NAME')
        self.formula = dict_data.get('FORM')
        self.ri = dict_data.get('RI')
        self.rt = dict_data.get('RT')

        self.source = dict_data.get('SOURCE')
        self.casno = dict_data.get('CASNO')
        self.comment = dict_data.get('COMMENT')

        self.classify = dict_data.get('classify')
        self.derivativenum = dict_data.get('derivativenum')
        self.derivatization = dict_data.get('derivatization')

        self.peaks_count = dict_data.get('NUM PEAKS')

        # mz and abun are numpy arrays of 64 bits integer
        # when using postgres array might be a better option

        self.mz = array(dict_data.get('mz'), dtype='int32').tobytes()
        self.abundance = array(dict_data.get('abundance'), dtype="int32").tobytes()

    def __repr__(self):
        return "<LowResolutionEICompound(name= %s , cas number = %s, formula = %s, Retention index= %.1f, Retention time= %.1f comment='%i')>" % (
                                    self.name, self.casno, self.formula, self.ri, self.rt, self.comment)
@dataclass
class MetaboliteMetadata:

    id: int
    cas: str
    inchikey: str
    inchi: str
    chebi: str
    smiles: str
    kegg: str
    data_id: int
    iupac_name: str
    traditional_name: str
    common_name: str
    

@dataclass
class LowResCompoundRef:
    "this class is use to store the results inside the GCPeak class"
    def __init__(self, compounds_dict):

        self.id = compounds_dict.get("id")
        self.name = compounds_dict.get("name")
        self.ri = compounds_dict.get("ri")
        self.rt = compounds_dict.get("rt")
        self.casno = compounds_dict.get("casno")
        self.comment = compounds_dict.get("comment")
        self.peaks_count = compounds_dict.get("peaks_count")

        self.classify = compounds_dict.get('classify')
        self.derivativenum = compounds_dict.get('derivativenum')
        self.derivatization = compounds_dict.get('derivatization')

        self.mz = compounds_dict.get('mz')
        self.abundance = compounds_dict.get("abundance")

        self.source_temp_c = compounds_dict.get("source_temp_c")
        self.ev = compounds_dict.get("ev")
        self.formula = compounds_dict.get("formula")
        self.source = compounds_dict.get("source")

        self.classify = compounds_dict.get("classify")

        if compounds_dict.get("metadata"):
            
            self.metadata = MetaboliteMetadata(**compounds_dict.get("metadata"))

        else:

            self.metadata = None

        self.similarity_score = None
        self.ri_score = None
        self.spectral_similarity_score = None
        self.spectral_similarity_scores = {}

class EI_LowRes_SQLite:

    def __init__(self, url='sqlite://'):

        self.engine = self.init_engine(url)

        Base.metadata.create_all(self.engine)

        Session = sessionmaker(bind=self.engine)

        self.session = Session()

    def __exit__(self, exc_type, exc_val, exc_tb):
        # make sure the db connection gets closed
        #
        self.commit()
        self.session.close()
        self.engine.dispose()

    def init_engine(self, url):

        directory = os.getcwd()

        if not url:
<<<<<<< HEAD

            if not os.path.isdir(directory + '/db'):

                os.mkdir(directory + '/db')

=======
            
            if not os.path.isdir(directory + '/db'):
                    
                os.mkdir(directory + '/db')    
            
>>>>>>> 4f4f40b6
            url = 'sqlite:///{DB}/db/pnnl_lowres_gcms_compounds.sqlite'.format(DB=directory)

        return create_engine(url, poolclass=QueuePool)

    def __enter__(self):

        return self

    def add_compound_list(self, data_dict_list):

        # print(data_dict_list[0])
        for data_dict in data_dict_list:
            # print(data_dict.get('NUM PEAKS'))
            if not data_dict.get('NUM PEAKS'):
                data_dict['NUM PEAKS'] = len(data_dict.get('mz'))
            if not data_dict.get('CASNO'):
                data_dict['CASNO'] = data_dict.get('CAS')

        self.session.add_all([LowResolutionEICompound(data_dict) for data_dict in data_dict_list] )

    def add_compound(self, data_dict):

        one_compound = LowResolutionEICompound(data_dict)
        self.session.add(one_compound)
        self.commit()

    def commit(self):

        try:
            self.session.commit()
        except SQLAlchemyError as e:
            self.session.rollback()
            print(str(e))

    def row_to_dict(self, row):

        data_dict = {c.name: getattr(row, c.name) for c in row.__table__.columns}        

        data_dict['mz'] = frombuffer(data_dict.get('mz'), dtype="int32")
        data_dict['abundance'] = frombuffer(data_dict.get('abundance'), dtype="int32")

        if row.metadatar:
            data_dict['metadata'] = {c.name: getattr(row.metadatar, c.name) for c in row.metadatar.__table__.columns}

        else:
            data_dict['metadata'] = None

        return data_dict

    def get_all(self,):

        compounds = self.session.query(LowResolutionEICompound).all()

        return [self.row_to_dict(compound) for compound in compounds]

    def query_min_max_rt(self, min_max_rt, ):

        min_rt, max_rt = min_max_rt

        compounds = self.session.query(LowResolutionEICompound).filter(LowResolutionEICompound.rt.between(min_rt, max_rt))    

        return [self.row_to_dict(compound) for compound in compounds]

    def query_min_max_ri(self, min_max_ri):

        min_ri, max_ri = min_max_ri

        compounds = self.session.query(LowResolutionEICompound).filter(LowResolutionEICompound.ri.between(min_ri, max_ri)).all()

        return [self.row_to_dict(compound) for compound in compounds]

    def query_names_and_rt(self, min_max_rt, compound_names):
        
        min_rt, max_rt = min_max_rt
        
        compounds = self.session.query(LowResolutionEICompound).filter(LowResolutionEICompound.name.in_(compound_names)).filter(
                                        LowResolutionEICompound.rt >= min_rt,
                                        LowResolutionEICompound.rt <= max_rt,
                                        )
        
        #self.session.query.select(LowResolutionEICompound).where(between(LowResolutionEICompound.ri, min_ri, max_ri))    
        # x = [self.row_to_dict(compound) for compound in compounds]
        
        return [self.row_to_dict(compound) for compound in compounds]

    def query_min_max_ri_and_rt(self, min_max_ri, min_max_rt, ):
        
        min_ri, max_ri = min_max_ri
        
        min_rt, max_rt = min_max_rt

        compounds = self.session.query(LowResolutionEICompound).filter(
            LowResolutionEICompound.ri <= max_ri,
            LowResolutionEICompound.ri >= min_ri,
            LowResolutionEICompound.ri >= min_rt,
            LowResolutionEICompound.ri >= max_rt,
            )
        
        
        #self.session.query.select(LowResolutionEICompound).where(between(LowResolutionEICompound.ri, min_ri, max_ri))    
        
        return [self.row_to_dict(compound) for compound in compounds]

    def delete_compound(self, compound):
        
        try:
            self.session.delete(compound)  
            self.session.commit()  
        
        except SQLAlchemyError as e:
            self.session.rollback()
            print(str(e))

    def purge(self):
        '''Carefull, this will delete the entire database table'''
        self.session.query(LowResolutionEICompound).delete()
        self.session.commit()  

    def clear_data(self):
        '''clear tables'''
        meta = Base.metadata
        for table in reversed(meta.sorted_tables):
            print ('Clear table %s' % table)
            self.session.execute(table.delete())
        self.session.commit()
   <|MERGE_RESOLUTION|>--- conflicted
+++ resolved
@@ -176,19 +176,11 @@
         directory = os.getcwd()
 
         if not url:
-<<<<<<< HEAD
-
-            if not os.path.isdir(directory + '/db'):
-
-                os.mkdir(directory + '/db')
-
-=======
             
             if not os.path.isdir(directory + '/db'):
                     
                 os.mkdir(directory + '/db')    
             
->>>>>>> 4f4f40b6
             url = 'sqlite:///{DB}/db/pnnl_lowres_gcms_compounds.sqlite'.format(DB=directory)
 
         return create_engine(url, poolclass=QueuePool)
