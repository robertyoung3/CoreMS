--- conflicted
+++ resolved
@@ -30,13 +30,8 @@
     __tablename__ = 'heteroAtoms'
 
     id = Column(Integer, primary_key=True,
-<<<<<<< HEAD
                          unique = True,
                          nullable = False)
-=======
-                unique=True,
-                nullable=False)
->>>>>>> 49af5d03
 
     name = Column(String, unique=True, nullable=False)
 
@@ -190,13 +185,8 @@
         self.engine.dispose()
 
     def initiate_database(self, url, database_name):  #CREATION
-<<<<<<< HEAD
-        
-        engine = sqlalchemy.create_engine(database_url)
-=======
 
         engine = create_engine(url)
->>>>>>> 49af5d03
         conn = engine.connect()
         conn.execute("commit")
         conn.execute("create database " + database_name)
