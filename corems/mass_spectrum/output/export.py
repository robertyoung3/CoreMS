--- conflicted
+++ resolved
@@ -321,11 +321,8 @@
 
             all_lines.append(result_line)
 
-<<<<<<< HEAD
         return all_lines
 
-=======
->>>>>>> ffdc0b3b
     def get_list_dict_data(self, mass_spectrum, include_no_match=True, include_isotopologues=True,
                            isotopologue_inline=False, no_match_inline=False, is_hdf5=False):
 
@@ -335,11 +332,6 @@
             encode = ".encode('utf-8')"
         else:
             encode = ""
-<<<<<<< HEAD
-=======
-
-        def add_no_match_dict_data(index, ms_peak):
->>>>>>> ffdc0b3b
 
         def add_no_match_dict_data(index, ms_peak):
             '''
@@ -432,14 +424,10 @@
                     if not ms_peak:
                         add_no_match_dict_data(index, ms_peak)     
             
-            #reset score method as the one chosen in the output
+            # reset score method as the one chosen in the output
             mass_spectrum.molecular_search_settings.score_method = current_method
 
-<<<<<<< HEAD
-        else:
-=======
         else: 
->>>>>>> ffdc0b3b
 
             for index, ms_peak in enumerate(mass_spectrum):
 
@@ -450,27 +438,18 @@
                     for m_formula in ms_peak:
 
                         if mass_spectrum.molecular_search_settings.output_score_method == "prob_score":
-<<<<<<< HEAD
-
-                            if m_formula.confidence_score > mass_spectrum.molecular_search_settings.output_min_score:
-
-=======
 
                             if m_formula.confidence_score >= mass_spectrum.molecular_search_settings.output_min_score:
 
->>>>>>> ffdc0b3b
                                 if m_formula.is_isotopologue:  # isotopologues inline
                                     if include_isotopologues and isotopologue_inline:
                                         add_match_dict_data(index, ms_peak, m_formula)
                                 else:
                                     add_match_dict_data(index, ms_peak, m_formula)  # add monoisotopic peak
-<<<<<<< HEAD
-=======
                             
                             # cutoff because of low score
                             else:
-                                    add_no_match_dict_data(index, ms_peak)   
->>>>>>> ffdc0b3b
+                                add_no_match_dict_data(index, ms_peak)
 
                         else:
                             if m_formula.is_isotopologue:  # isotopologues inline
@@ -493,10 +472,5 @@
                 for index, ms_peak in enumerate(mass_spectrum):
                     if not ms_peak:
                         add_no_match_dict_data(index, ms_peak)
-<<<<<<< HEAD
-
-=======
-        
-        
->>>>>>> ffdc0b3b
+
         return dict_data_list