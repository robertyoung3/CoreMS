__author__ = 'Yuri E. Corilo'
__date__ = 'Jul 02, 2019'

import dataclasses
import os
from typing import List, Dict

from corems.encapsulation.constant import Atoms, Labels

@dataclasses.dataclass
class TransientSetting:
    """Transient processing settings class

    Attributes
    ----------
    implemented_apodization_function : tuple
        Available apodization functions
    apodization_method : str
        Apodization function to use. Hanning is a good default for Fourier transform magnitude mode. For absorption mode processing, Half-Sine or Half-Kaiser may be more appropriate.
    number_of_truncations : int
        How many times to truncate the transient prior to Fourier transform
    number_of_zero_fills : int
        How many times to zero fille the transient prior to Fourier transform.
    next_power_of_two : bool
        If True, zero fill to the next power of two after the new length of len(transient)+(number_of_zero_fills*len(transient)). 
    kaiser_beta : float
        Beta parameter for Kaiser or Half-Kaiser apodisation function. 0 is rectangular,  5 is similar to Hamming,
        6 is similar to hanning, and 8.6 is similar to Blackman (from numpy docs)

    """
    implemented_apodization_function: tuple = ('Hamming', 'Hanning', 'Blackman','Full-Sine','Half-Sine','Kaiser','Half-Kaiser')
    apodization_method: str = 'Hanning'
    number_of_truncations: int = 0
    number_of_zero_fills: int = 1
    next_power_of_two: bool = False
    kaiser_beta: float = 8.6

    def __post_init__(self):

        # enforce datatype
        for field in dataclasses.fields(self):
            value = getattr(self, field.name)
            if not isinstance(value, field.type):

                value = field.type(value)
                setattr(self, field.name, value)

@dataclasses.dataclass
class DataInputSetting:
    """Data input settings class
    
    Attributes
    ----------
    header_translate : dict
        Dictionary with the header labels to be translated to the corems labels. For example, {'m/z':'m/z', 'Resolving Power':'Resolving Power', 'Abundance':'Abundance' , 'S/N':'S/N'}
    """
    # add to this dict the VALUES to match your labels, THE ORDER WON"T MATTER
    # "column_translate" : {"m/z":"m/z", "Resolving Power":"Resolving Power", "Abundance":"Abundance" , "S/N":"S/N"}
    header_translate: dict = dataclasses.field(default_factory=dict)

    def __post_init__(self):

        self.header_translate = {'m/z': Labels.mz, 
                                 'mOz': Labels.mz,
                                 'Mass': Labels.mz,
                                 'Resolving Power': Labels.rp,
                                 'Res.': Labels.rp,
                                 'resolution': Labels.rp,
                                 'Intensity': Labels.abundance,
                                 'I': Labels.abundance,
                                 'Abundance': Labels.abundance,
                                 'abs_abu': Labels.abundance,
                                 'Signal/Noise': Labels.s2n,
                                 'S/N': Labels.s2n,
                                 'sn': Labels.s2n}

    def add_mz_label(self, label):
        """Add a label to the header_translate dictionary to be translated to the corems label for mz."""
        self.header_translate[label] = Labels.mz

    def add_peak_height_label(self, label):
        """Add a label to the header_translate dictionary to be translated to the corems label for peak height."""

        self.header_translate[label] = Labels.abundance

    def add_sn_label(self, label):
        """Add a label to the header_translate dictionary to be translated to the corems label for signal to noise."""
        self.header_translate[label] = Labels.s2n

    def add_resolving_power_label(self, label):
        """Add a label to the header_translate dictionary to be translated to the corems label for resolving power."""
        self.header_translate[label] = Labels.rp

@dataclasses.dataclass
class LiquidChromatographSetting:
    """Liquid chromatograph processing settings class

    Attributes
    ----------
    scans : list or tuple, optional
        List of select scan to average or a tuple containing the range to average. Default is (0, 1).
    eic_tolerance_ppm : float, optional
        Mass tolerance in ppm for extracted ion chromatogram peak detection. Default is 5.
    correct_eic_baseline : bool, optional
        If True, correct the baseline of the extracted ion chromatogram. Default is True.
    smooth_window : int, optional
        Window size for smoothing the ion chromatogram (extracted or total). Default is 5.
    smooth_method : str, optional
        Smoothing method to use. Default is 'savgol'. Other options are 'hanning', 'blackman', 'bartlett', 'flat', 'boxcar'.
    implemented_smooth_method : tuple, optional
        Smoothing methods that can be implemented. Values are ('savgol', 'hanning', 'blackman', 'bartlett', 'flat', 'boxcar').
    savgol_pol_order : int, optional
        Polynomial order for Savitzky-Golay smoothing. Default is 2.
    peak_height_max_percent : float, optional
        1-100 % used for baseline detection use 0.1 for second_derivative and 10 for other methods. Default is 10.
    peak_max_prominence_percent : float, optional
        1-100 % used for baseline detection. Default is 1.
    peak_derivative_threshold : float, optional
        Threshold for defining derivative crossing. Default is 0.0005.
    min_peak_datapoints : float, optional
        minimum data point to define a chromatografic peak. Default is 5.
    noise_threshold_method : str, optional
        Method for detecting noise threshold. Default is 'manual_relative_abundance'.
    noise_threshold_methods_implemented : tuple, optional
        Methods for detected noise threshold that can be implemented. Default is ('auto_relative_abundance', 'manual_relative_abundance', 'second_derivative').
    peak_height_min_percent : float, optional
        0-100 % used for peak detection. Default is 0.1.
    eic_signal_threshold : float, optional
        0-100 % used for extracted ion chromatogram peak detection. Default is 0.01.
    eic_buffer_time : float, optional
        Buffer time to add to the start and end of the plot of the extracted ion chromatogram, in minutes. Default is 1.5.
    ph_smooth_it : int, optional
        Number of iterations to use for smoothing prior to finding mass features. 
        Called within the PHCalculations.find_mass_features_ph() method. Default is 7.
    ph_smooth_radius_mz : int, optional
        Radius in m/z steps (not daltons) for smoothing prior to finding mass features. 
        Called within the PHCalculations.find_mass_features_ph() method. Default is 0.
    ph_smooth_radius_scan : int, optional
        Radius in scan steps for smoothing prior to finding mass features. 
        Called within the PHCalculations.find_mass_features_ph() method. Default is 3.
    ph_inten_min_rel : int, optional
        Relative minimum intensity to use for finding mass features. 
        Calculated as a fraction of the maximum intensity of the unprocessed profile data (mz, scan).
        Called within the PH_Calculations.find_mass_features() method. Default is 0.001.
    ph_persis_min_rel : int, optional
        Relative minimum persistence for retaining mass features. 
        Calculated as a fraction of the maximum intensity of the unprocessed profile data (mz, scan).
        Should be greater to or equal to ph_inten_min_rel.
        Called within the PH_Calculations.find_mass_features() method. Default is 0.001.
    mass_feature_cluster_mz_tolerance_rel : float, optional
        Relative m/z tolerance to use for clustering mass features. 
        Called with the PHCalculations.cluster_mass_features() and the LCCalculations.deconvolute_ms1_mass_features() methods.
        Default is 5E-6 (5 ppm).
    mass_feature_cluster_rt_tolerance : float, optional
        Retention time tolerance to use for clustering mass features, in minutes. 
        Called with the PHCalculations.cluster_mass_features() and the LCCalculations.deconvolute_ms1_mass_features() methods. 
        Default is 0.2.
    ms1_scans_to_average : int, optional
        Number of MS1 scans to average for mass-feature associated m/zs. 
        Called within the LCMSBase.add_associated_ms1() method. Default is 1. 
    ms1_deconvolution_corr_min : float, optional
        Minimum correlation to use for deconvoluting MS1 mass features. 
        Called within the LCCalculations.deconvolute_ms1_mass_features() method. 
        Default is 0.8.
    ms2_dda_rt_tolerance : float, optional
        Retention time tolerance to use for associating MS2 spectra to mass features, in minutes. Called within the LCMSBase.add_associated_ms2_dda() method. Default is 0.15.
    ms2_dda_mz_tolerance : float, optional
        Mass tolerance to use for associating MS2 spectra to mass features. Called within the LCMSBase.add_associated_ms2_dda() method. Default is 0.05.
    ms2_min_fe_score : float, optional
        Minimum flash entropy for retaining MS2 annotations. Called within the LCMSSpectralSearch.fe_search() method. Default is 0.2.
    search_as_lipids : bool, optional
        If True, prepare the database for lipid searching. Called within the LCMSSpectralSearch.fe_prep_search_db() method. Default is False.
    include_fragment_types : bool, optional
        If True, include fragment types in the database. Called within the LCMSSpectralSearch.fe_search() and related methods. Default is False.
    """
<<<<<<< HEAD
    scans: list | tuple = (0, 1)

    # Parameters used for generating EICs and performing 1D peak picking and EIC/TIC smoothing
=======
   
    scans: list | tuple = (-1,-1)
    
>>>>>>> fd898594
    eic_tolerance_ppm: float = 5
    correct_eic_baseline = True
    smooth_window: int = 5
    smooth_method: str = 'savgol'
    implemented_smooth_method: tuple = ('savgol', 'hanning', 'blackman', 'bartlett', 'flat', 'boxcar')
    savgol_pol_order: int = 2
    peak_height_max_percent: float = 10  
    peak_max_prominence_percent: float = 1
    peak_derivative_threshold:float = 0.0005
    min_peak_datapoints: float = 5
    noise_threshold_method: str = 'manual_relative_abundance'
    noise_threshold_methods_implemented: tuple = ('auto_relative_abundance', 'manual_relative_abundance', 'second_derivative')
    peak_height_min_percent: float = 0.1  
    eic_signal_threshold: float = 0.01  
    eic_buffer_time = 1.5

    # Parameters used for 2D peak picking
    peak_picking_method: str  = "persistent homology"
    implemented_peak_picking_methods: tuple =  ('persistent homology',)

    # Parameters used in persistent homology calculations
    ph_smooth_it = 1
    ph_smooth_radius_mz = 0
    ph_smooth_radius_scan = 1
    ph_inten_min_rel = 0.001
    ph_persis_min_rel = 0.001

    # Parameters used to cluster mass features
    mass_feature_cluster_mz_tolerance_rel: float = 5E-6
    mass_feature_cluster_rt_tolerance: float = 0.3

    # Parameters used in associating MS1 and MS2 spectra to LCMS mass features and deconvoluting MS1 mass features
    ms1_scans_to_average: int = 1
    ms1_deconvolution_corr_min: float = 0.8
    ms2_dda_rt_tolerance: float = 0.15
    ms2_dda_mz_tolerance: float = 0.05

    # Parameters used for flash entropy searching and database preparation
    ms2_min_fe_score: float = 0.2
    search_as_lipids: bool = False
    include_fragment_types: bool = False

    def __post_init__(self):
        # enforce datatype
        for field in dataclasses.fields(self):
            value = getattr(self, field.name)
            if not isinstance(value, field.type):

                value = field.type(value)
                setattr(self, field.name, value)

@dataclasses.dataclass
class MassSpectrumSetting:
    """Mass spectrum processing settings class

    Attributes
    ----------
    noise_threshold_method : str, optional
        Method for detecting noise threshold. Default is 'log'.
    noise_threshold_methods_implemented : tuple, optional
        Methods for detected noise threshold that can be implemented. Default is ('minima', 'signal_noise', 'relative_abundance', 'absolute_abundance', 'log').
    noise_threshold_min_std : int, optional
        Minumum value for noise thresholding when using 'minima' noise threshold method. Default is 6.
    noise_threshold_min_s2n : float, optional
        Minimum value for noise thresholding when using 'signal_noise' noise threshold method. Default is 4.
    noise_threshold_min_relative_abundance : float, optional
        Minimum value for noise thresholding when using 'relative_abundance' noise threshold method. Note that this is a percentage value. Default is 6 (6%).
    noise_threshold_absolute_abundance : float, optional
        Minimum value for noise thresholding when using 'absolute_abundance' noise threshold method. Default is 1_000_000.
    noise_threshold_log_nsigma : int, optional
        Number of standard deviations to use when using 'log' noise threshold method. Default is 6.
    noise_threshold_log_nsigma_corr_factor : float, optional
        Correction factor for log noise threshold method. Default is 0.463.
    noise_threshold_log_nsigma_bins : int, optional
        Number of bins to use for histogram when using 'log' noise threshold method. Default is 500.
    noise_min_mz : float, optional
        Minimum m/z to use for noise thresholding. Default is 50.0.
    noise_max_mz : float, optional
        Maximum m/z to use for noise thresholding. Default is 1200.0.
    min_picking_mz : float, optional
        Minimum m/z to use for peak picking. Default is 50.0.
    max_picking_mz : float, optional
        Maximum m/z to use for peak picking. Default is 1200.0.
    picking_point_extrapolate : int, optional
        How many data points (in each direction) to extrapolate the mz axis and 0 pad the abundance axis. Default is 3.
    calib_minimize_method : str, optional
        Minimization method to use for calibration. Default is 'Powell'.
    calib_pol_order : int, optional
        Polynomial order to use for calibration. Default is 2.
    max_calib_ppm_error : float, optional
        Maximum ppm error to use for calibration. Default is 1.0.
    min_calib_ppm_error : float, optional
        Minimum ppm error to use for calibration. Default is -1.0.
    calib_sn_threshold : float, optional
        Signal to noise threshold to use for calibration. Default is 2.0.
    calibration_ref_match_method: string, optional
        Method for matching reference masses with measured masses for recalibration. Default is 'legacy'. 
    calibration_ref_match_tolerance: float, optional
        If using the new method for calibration reference mass matching, this tolerance is the initial matching tolerance. Default is 0.003
    do_calibration : bool, optional
        If True, perform calibration. Default is True.    
    """
    noise_threshold_method: str = 'log'

    noise_threshold_methods_implemented: tuple = ('minima', 'signal_noise', 'relative_abundance', 'absolute_abundance', 'log')

    noise_threshold_min_std: int = 6 # when using 'minima' method

    noise_threshold_min_s2n: float = 4 # when using 'signal_noise' method

    noise_threshold_min_relative_abundance: float = 6  # from 0-100, when using 'relative_abundance' method

    noise_threshold_absolute_abundance: float = 1_000_000 # when using 'absolute_abundance' method

    noise_threshold_log_nsigma: int = 6 # when using 'log' method
    noise_threshold_log_nsigma_corr_factor: float = 0.463 #mFT is 0.463, aFT is 1.0
    noise_threshold_log_nsigma_bins: int = 500 # bins for the histogram for the noise

    noise_min_mz: float = 50.0
    noise_max_mz: float = 1200.0

    min_picking_mz: float = 50.0
    max_picking_mz: float = 1200.0

    # How many data points (in each direction) to extrapolate the mz axis and 0 pad the abundance axis
    # This will fix peak picking at spectrum limit issues
    #  0 to keep normal behaviour, typical value 3 to fix
    picking_point_extrapolate: int = 0 

    calib_minimize_method: str = 'Powell'
    calib_pol_order: int = 2
    max_calib_ppm_error: float = 1.0
    min_calib_ppm_error: float = -1.0
    calib_sn_threshold: float = 2.0
    calibration_ref_match_method: str = 'legacy'
    calibration_ref_match_method_implemented: tuple = ('legacy', 'merged')
    calibration_ref_match_tolerance: float = 0.003
    calibration_ref_match_std_raw_error_limit: float = 1.5
    #calib_ref_mzs: list = [0]

    do_calibration: bool = True

    def __post_init__(self):
        # enforce datatype
        for field in dataclasses.fields(self):
            value = getattr(self, field.name)
            if not isinstance(value, field.type):

                value = field.type(value)
                setattr(self, field.name, value)

@dataclasses.dataclass
class MassSpecPeakSetting:
    """Mass spectrum peak processing settings class

    Attributes
    ----------
    kendrick_base : Dict, optional
        Dictionary specifying the elements and their counts in the Kendrick base.
        Defaults to {'C': 1, 'H': 2}.
    kendrick_rounding_method : str, optional
        Method for calculating the nominal Kendrick mass. Valid values are 'floor', 'ceil', or 'round'.
        Defaults to 'floor'.
    implemented_kendrick_rounding_methods : tuple
        Tuple of valid rounding methods for calculating the nominal Kendrick mass.
        Defaults to ('floor', 'ceil', 'round').
    peak_derivative_threshold : float, optional
        Threshold for defining derivative crossing. Should be a value between 0 and 1.
        Defaults to 0.0.
    peak_min_prominence_percent : float, optional
        Minimum prominence percentage used for peak detection. Should be a value between 1 and 100.
        Defaults to 0.1.
    min_peak_datapoints : float, optional
        Minimum number of data points used for peak detection. Should be a value between 0 and infinity.
        Defaults to 5.
    peak_max_prominence_percent : float, optional
        Maximum prominence percentage used for baseline detection. Should be a value between 1 and 100.
        Defaults to 0.1.
    peak_height_max_percent : float, optional
        Maximum height percentage used for baseline detection. Should be a value between 1 and 100.
        Defaults to 10.
    legacy_resolving_power : bool, optional
        Flag indicating whether to use the legacy (CoreMS v1) resolving power calculation.
        Defaults to True.
    """

    kendrick_base: Dict = dataclasses.field(default_factory=dict)
    
    kendrick_rounding_method: str = 'floor' # 'floor', 'ceil' or 'round' are valid methods for calculating nominal kendrick mass
    
    implemented_kendrick_rounding_methods : tuple = ('floor','ceil','round')

    peak_derivative_threshold: float =  0.0 # define derivative crossing threshould 0-1

    peak_min_prominence_percent: float = 0.1  # 1-100 % used for peak detection

    min_peak_datapoints: float = 5 # 0-inf used for peak detection

    peak_max_prominence_percent: float = 0.1  # 1-100 % used for baseline detection

    peak_height_max_percent: float = 10  # 1-100 % used for baseline detection

    legacy_resolving_power: bool = True # Use the legacy (CoreMS v1) resolving power calculation (True)
    
    def __post_init__(self):

        # default to CH2
        if not self.kendrick_base:
            self.kendrick_base = {'C': 1, 'H': 2}
        # enforce datatype
        for field in dataclasses.fields(self):
            value = getattr(self, field.name)
            if not isinstance(value, field.type):

                value = field.type(value)
                setattr(self, field.name, value)

@dataclasses.dataclass
class GasChromatographSetting:
    """Gas chromatograph processing settings class

    Attributes
    ----------
    use_deconvolution : bool, optional
        If True, use deconvolution. Default is False.
    implemented_smooth_method : tuple, optional
        Smoothing methods that can be implemented. Default is ('savgol', 'hanning', 'blackman', 'bartlett', 'flat', 'boxcar').
    smooth_window : int, optional
        Window size for smoothing the ion chromatogram. Default is 5.
    smooth_method : str, optional
        Smoothing method to use. Default is 'savgol'. Other options are 'hanning', 'blackman', 'bartlett', 'flat', 'boxcar'.
    savgol_pol_order : int, optional
        Polynomial order for Savitzky-Golay smoothing. Default is 2.
    peak_derivative_threshold : float, optional
        Threshold for defining derivative crossing. Should be a value between 0 and 1.
        Defaults to 0.0005.
    peak_height_max_percent : float, optional
        Maximum height percentage used for baseline detection. Should be a value between 1 and 100.
        Defaults to 10.
    peak_max_prominence_percent : float, optional
        Maximum prominence percentage used for baseline detection. Should be a value between 1 and 100.
        Defaults to 1.
    min_peak_datapoints : float, optional
        Minimum number of data points used for peak detection. Should be a value between 0 and infinity.
        Defaults to 5.
    max_peak_width : float, optional
        Maximum peak width used for peak detection. Should be a value between 0 and infinity.
        Defaults to 0.1.
    noise_threshold_method : str, optional
        Method for detecting noise threshold. Default is 'manual_relative_abundance'.
    noise_threshold_methods_implemented : tuple, optional
        Methods for detected noise threshold that can be implemented. Default is ('auto_relative_abundance', 'manual_relative_abundance', 'second_derivative').
    std_noise_threshold : int, optional
        Default is 3.
    peak_height_min_percent : float, optional
        0-100 % used for peak detection. Default is 0.1.
    peak_min_prominence_percent : float, optional
        0-100 % used for peak detection. Default is 0.1.
    eic_signal_threshold : float, optional
        0-100 % used for extracted ion chromatogram peak detection. Default is 0.01.
    max_rt_distance : float, optional
        Maximum distance allowance for hierarchical cluster, in minutes. Default is 0.025.
    """
    use_deconvolution: bool = False

    implemented_smooth_method: tuple = ('savgol', 'hanning', 'blackman', 'bartlett', 'flat', 'boxcar')

    smooth_window: int = 5

    smooth_method: str = 'savgol'

    savgol_pol_order: int = 2

    peak_derivative_threshold:float = 0.0005

    peak_height_max_percent: float = 10  # 1-100 % used for baseline detection use 0.1 for second_derivative and 10 for other methods

    peak_max_prominence_percent: float = 1  # 1-100 % used for baseline detection

    min_peak_datapoints: float = 5

    max_peak_width: float = 0.1

    noise_threshold_method: str = 'manual_relative_abundance'

    noise_threshold_methods_implemented: tuple = ('auto_relative_abundance', 'manual_relative_abundance', 
                                                  'second_derivative')

    std_noise_threshold: int = 3

    peak_height_min_percent: float = 0.1  # 0-100 % used for peak detection

    peak_min_prominence_percent: float = 0.1  # 0-100 % used for peak detection

    eic_signal_threshold: float = 0.01  # 0-100 % used for extracted ion chromatogram peak detection

    max_rt_distance: float = 0.025  # minutes, max distance allowance hierarchical clutter

    def __post_init__(self):

        # enforce datatype
        for field in dataclasses.fields(self):
            value = getattr(self, field.name)
            if not isinstance(value, field.type):

                value = field.type(value)
                setattr(self, field.name, value)

@dataclasses.dataclass
class CompoundSearchSettings:
    """Settings for compound search

    Attributes
    ----------
    url_database : str, optional
        URL for the database. Default is 'sqlite:///db/pnnl_lowres_gcms_compounds.sqlite'.
    ri_search_range : float, optional
        Retention index search range. Default is 35.
    rt_search_range : float, optional
        Retention time search range, in minutes. Default is 1.0.
    correlation_threshold : float, optional
        Threshold for correlation for spectral similarity. Default is 0.5.
    score_threshold : float, optional
        Threshold for compsite score. Default is 0.0.
    ri_spacing : float, optional
        Retention index spacing. Default is 200.
    ri_std : float, optional
        Retention index standard deviation. Default is 3.
    ri_calibration_compound_names : list, optional
        List of compound names to use for retention index calibration. Default is ['Methyl Caprylate', 'Methyl Caprate', 'Methyl Pelargonate', 'Methyl Laurate', 'Methyl Myristate', 'Methyl Palmitate', 'Methyl Stearate', 'Methyl Eicosanoate', 'Methyl Docosanoate', 'Methyl Linocerate', 'Methyl Hexacosanoate', 'Methyl Octacosanoate', 'Methyl Triacontanoate'].
    
    """
    url_database: str = "postgresql+psycopg2://coremsappdb:coremsapppnnl@localhost:5432/lowres" # 'postgresql://postgres:labthomson0102@172.22.113.27:5432/GCMS' # 'sqlite:///db/pnnl_lowres_gcms_compounds.sqlite'

    ri_search_range: float = 35

    rt_search_range: float = 1.0  # used for retention index calibration

    correlation_threshold: float = 0.5  # used for calibration, spectral similarity 

    score_threshold: float = 0.0

    ri_spacing: float = 200

    ri_std: float = 3  # in standard deviation

    ri_calibration_compound_names: List = dataclasses.field(default_factory=list)

    # calculates and export all spectral similarity methods
    exploratory_mode: bool = False

    score_methods: tuple = ('highest_sim_score', 'highest_ss')

    output_score_method: str = 'All'

    

    def __post_init__(self):
        # enforce datatype
        self.url_database = os.getenv('SPECTRAL_GCMS_DATABASE_URL', 'sqlite:///db/pnnl_lowres_gcms_compounds.sqlite')

        for field in dataclasses.fields(self):
            value = getattr(self, field.name)
            if not isinstance(value, field.type):

                value = field.type(value)
                setattr(self, field.name, value)

        self.ri_calibration_compound_names = ['Methyl Caprylate', 
                                              'Methyl Caprate', 
                                              'Methyl Pelargonate', 
                                              'Methyl Laurate', 
                                              'Methyl Myristate', 
                                              'Methyl Palmitate', 
                                              'Methyl Stearate', 
                                              'Methyl Eicosanoate', 
                                              'Methyl Docosanoate', 
                                              'Methyl Linocerate', 
                                              'Methyl Hexacosanoate', 
                                              'Methyl Octacosanoate', 
                                              'Methyl Triacontanoate']

class MolecularLookupDictSettings:
    """Settings for molecular searching

    These are used to generate the database entries, do not change.

    Attributes
    ----------
    usedAtoms : dict, optional
        Dictionary of atoms and ranges. Default is {'C': (1, 90), 'H': (4, 200), 'O': (0, 12), 'N': (0, 0), 'S': (0, 0), 'P': (0, 0), 'Cl': (0, 0)}.
    min_mz : float, optional
        Minimum m/z to use for searching. Default is 50.0.
    max_mz : float, optional
        Maximum m/z to use for searching. Default is 1200.0.
    min_dbe : float, optional
        Minimum double bond equivalent to use for searching. Default is 0.
    max_dbe : float, optional
        Maximum double bond equivalent to use for searching. Default is 50.
    use_pah_line_rule : bool, optional
        If True, use the PAH line rule. Default is False.
    isRadical : bool, optional
        If True, search for radical ions. Default is True.
    isProtonated : bool, optional
        If True, search for protonated ions. Default is True.
    min_op_filter : float, optional
        Minimum oxygen to phosphorous ratio. Default is 2.
    min_hc_filter : float, optional
        Minimum hydrogen to carbon ratio. Default is 0.3.
    min_oc_filter : float, optional
        Minimum oxygen to carbon ratio. Default is 1.2.
    max_oc_filter : float, optional
        Maximum oxygen to carbon ratio. Default is 0.0.
    url_database : str, optional
        URL for the database. Default is None.
    db_jobs : int, optional
        Number of jobs to use for database queries. Default is 1.
    used_atom_valences : dict, optional
        Dictionary of atoms and valences. Default is {'C': 4, '13C': 4, 'H': 1, 'O': 2, '18O': 2, 'N': 3, 'S': 2, '34S': 2, 'P': 3, 'Cl': 1, '37Cl': 1, 'Br': 1, 'Na': 1, 'F': 1, 'K': 0}.
        
    """
    ### DO NOT CHANGE IT! These are used to generate the database entries 

    ### DO change when creating a new application database 

    ### FOR search settings runtime and database query check use the MolecularFormulaSearchSettings class below

    ### C, H, N, O, S and P atoms are ALWAYS needed at usedAtoms
    ### if you don't want to include one of those atoms set the max and min at 0
    ### you can include any atom listed at Atoms class inside encapsulation.settings.constants module
    ### make sure to include the selected covalence at the used_atoms_valences when adding new atoms 
    ### NOTE : Adducts atoms have zero covalence
    ### NOTE : Not using static variable because this class is distributed using multiprocessing
    def __init__(self):

        self.usedAtoms = {'C': (1, 90),
                          'H': (4, 200),
                          'O': (0, 12),
                          'N': (0, 0),
                          'S': (0, 0),
                          'P': (0, 0),
                          'Cl': (0, 0),
                          }

        self.min_mz = 50

        self.max_mz = 1200

        self.min_dbe = 0

        self.max_dbe = 50

        # overwrites the dbe limits above to DBE = (C + heteroatoms) * 0.9
        self.use_pah_line_rule = False

        self.isRadical = True

        self.isProtonated = True

        self.min_op_filter = 2

        self.min_hc_filter = 0.3

        self.min_oc_filter = 1.2

        self.max_oc_filter = 0.0

        self.url_database = None

        self.db_jobs = 1

        self.used_atom_valences = {'C': 4,
                                   '13C': 4,
                                   'H': 1,
                                   'O': 2,
                                   '18O': 2,
                                   'N': 3,
                                   'S': 2,
                                   '34S': 2,
                                   'P': 3,
                                   'Cl': 1,
                                   '37Cl': 1,
                                   'Br': 1,
                                   'Na': 1,
                                   'F': 1,
                                   'K': 0,
                                   }

@dataclasses.dataclass
class MolecularFormulaSearchSettings:
    """Settings for molecular searching

    Attributes
    ----------
    use_isotopologue_filter : bool, optional
        If True, use isotopologue filter. Default is False.
    isotopologue_filter_threshold : float, optional
        Threshold for isotopologue filter. Default is 33.
    isotopologue_filter_atoms : tuple, optional
        Tuple of atoms to use for isotopologue filter. Default is ('Cl', 'Br').
    use_runtime_kendrick_filter : bool, optional
        If True, use runtime Kendrick filter. Default is False.
    use_min_peaks_filter : bool, optional
        If True, use minimum peaks filter. Default is True.
    min_peaks_per_class : int, optional
        Minimum number of peaks per class. Default is 15.
    url_database : str, optional
        URL for the database. Default is 'postgresql+psycopg2://coremsappdb:coremsapppnnl@localhost:5432/coremsapp'.
    db_jobs : int, optional
        Number of jobs to use for database queries. Default is 3.
    db_chunk_size : int, optional
        Chunk size to use for database queries. Default is 300.
    ion_charge : int, optional
        Ion charge. Default is -1.
    min_hc_filter : float, optional
        Minimum hydrogen to carbon ratio. Default is 0.3.
    max_hc_filter : float, optional
        Maximum hydrogen to carbon ratio. Default is 3.
    min_oc_filter : float, optional
        Minimum oxygen to carbon ratio. Default is 0.0.
    max_oc_filter : float, optional
        Maximum oxygen to carbon ratio. Default is 1.2.
    min_op_filter : float, optional
        Minimum oxygen to phosphorous ratio. Default is 2.
    use_pah_line_rule : bool, optional
        If True, use the PAH line rule. Default is False.
    min_dbe : float, optional
        Minimum double bond equivalent to use for searching. Default is 0.
    max_dbe : float, optional
        Maximum double bond equivalent to use for searching. Default is 40.
    mz_error_score_weight : float, optional
        Weight for m/z error score to contribute to composite score. Default is 0.6.
    isotopologue_score_weight : float, optional
        Weight for isotopologue score to contribute to composite score. Default is 0.4.
    adduct_atoms_neg : tuple, optional
        Tuple of atoms to use in negative polarity. Default is ('Cl', 'Br').
    adduct_atoms_pos : tuple, optional
        Tuple of atoms to use in positive polarity. Default is ('Na', 'K').
    score_methods : tuple, optional
        Tuple of score method that can be implemented. 
        Default is ('S_P_lowest_error', 'N_S_P_lowest_error', 'lowest_error', 'prob_score', 'air_filter_error', 'water_filter_error', 'earth_filter_error').
    score_method : str, optional
        Score method to use. Default is 'prob_score'. Options are 'S_P_lowest_error', 'N_S_P_lowest_error', 'lowest_error', 'prob_score', 'air_filter_error', 'water_filter_error', 'earth_filter_error'.   
    output_min_score : float, optional
        Minimum score for output. Default is 0.1.
    output_score_method : str, optional
        Score method to use for output. Default is 'All Candidates'.
    isRadical : bool, optional
        If True, search for radical ions. Default is False.
    isProtonated : bool, optional
        If True, search for protonated ions. Default is True.
    isAdduct : bool, optional
        If True, search for adduct ions. Default is False.
    usedAtoms : dict, optional
        Dictionary of atoms and ranges. Default is {'C': (1, 90), 'H': (4, 200), 'O': (0, 12), 'N': (0, 0), 'S': (0, 0), 'P': (0, 0), 'Cl': (0, 0)}.
    ion_types_excluded : list, optional
        List of ion types to exclude from molecular id search, commonly ['[M+CH3COO]-]'] or ['[M+COOH]-'] depending on mobile phase content. Default is [].
    ionization_type : str, optional
        Ionization type. Default is 'ESI'.
    min_ppm_error : float, optional
        Minimum ppm error. Default is -10.0.
    max_ppm_error : float, optional
        Maximum ppm error. Default is 10.0.
    min_abun_error : float, optional
        Minimum abundance error for isotolopologue search. Default is -100.0.
    max_abun_error : float, optional
        Maximum abundance error for isotolopologue search. Default is 100.0.
    mz_error_range : float, optional
        m/z error range. Default is 1.5.
    error_method : str, optional
        Error method. Default is 'None'. Options are 'distance', 'lowest', 'symmetrical','average' 'None'.
    mz_error_average : float, optional
        m/z error average. Default is 0.0.
    used_atom_valences : dict, optional
        Dictionary of atoms and valences. Default is {'C': 4, '13C': 4, 'H': 1, 'O': 2, '18O': 2, 'N': 3, 'S': 2, '34S': 2, 'P': 3, 'Cl': 1, '37Cl': 1, 'Br': 1, 'Na': 1, 'F': 1, 'K': 0}.
    """
    use_isotopologue_filter: bool = False

    isotopologue_filter_threshold: float = 33

    isotopologue_filter_atoms: tuple = ('Cl', 'Br')

    use_runtime_kendrick_filter: bool = False

    use_min_peaks_filter: bool = True

    min_peaks_per_class: int = 15

    url_database: str = 'postgresql+psycopg2://coremsappdb:coremsapppnnl@localhost:5432/coremsapp'

    db_jobs: int = 3

    db_chunk_size: int = 300

    #query setting========
    ion_charge: int = -1

    min_hc_filter: float = 0.3

    max_hc_filter: float = 3

    min_oc_filter: float = 0.0

    max_oc_filter: float = 1.2

    min_op_filter: float = 2

    use_pah_line_rule: bool = False

    min_dbe: float = 0

    max_dbe: float = 40

    mz_error_score_weight: float = 0.6

    isotopologue_score_weight: float = 0.4

    # look for close shell ions [M + Adduct]+ only considers metal set in the list adduct_atoms  
    adduct_atoms_neg: tuple = ('Cl', 'Br')

    adduct_atoms_pos: tuple = ('Na', 'K')

    score_methods: tuple = ('S_P_lowest_error', 'N_S_P_lowest_error', 'lowest_error', 'prob_score',
                            'air_filter_error', 'water_filter_error', 'earth_filter_error')

    score_method: str = 'prob_score'

    output_min_score: float = 0.1

    output_score_method: str = 'All Candidates'

    # depending on the polarity mode it looks for [M].+ , [M].-
    # query and automatically compile add entry if it doesn't exist

    isRadical: bool = False

    # depending on the polarity mode it looks for [M + H]+ , [M - H]+
    # query and automatically compile and push options if it doesn't exist
    isProtonated: bool = True

    isAdduct: bool = False

    usedAtoms: dict = dataclasses.field(default_factory=dict)
    ion_types_excluded: list = dataclasses.field(default_factory=list)

    # search setting ========

    ionization_type: str = 'ESI'

    # empirically set / needs optimization
    min_ppm_error: float = -10.0  # ppm

    # empirically set / needs optimization
    max_ppm_error: float = 10.0  # ppm

    # empirically set / needs optimization set for isotopologue search
    min_abun_error: float = -100.0  # percentage

    # empirically set / needs optimization set for isotopologue search
    max_abun_error: float = 100.0  # percentage

    # empirically set / needs optimization
    mz_error_range: float = 1.5

    # 'distance', 'lowest', 'symmetrical','average' 'None'
    error_method: str = 'None'

    mz_error_average: float = 0.0

    # used_atom_valences: {'C': 4, 'H':1, etc} = dataclasses.field(default_factory=dict)
    used_atom_valences: dict = dataclasses.field(default_factory=dict)

    def __post_init__(self):

        self.url_database = os.getenv('COREMS_DATABASE_URL', 'sqlite:///db/molformula.db')
        # enforce datatype
        for field in dataclasses.fields(self):
            value = getattr(self, field.name)
            if not isinstance(value, field.type):

                value = field.type(value)
                setattr(self, field.name, value)

        # enforce C and H if either do not exists
        if 'C' not in self.usedAtoms.keys():
            self.usedAtoms['C'] = (1, 100)
        if 'H' not in self.usedAtoms.keys():
            self.usedAtoms['H'] = (1, 200)

        # add cummon values
        current_used_atoms = self.used_atom_valences.keys()
        
        for atom in Atoms.atoms_covalence.keys():
            
            if atom not in current_used_atoms:
                
                covalence = Atoms.atoms_covalence.get(atom)
                
                if isinstance(covalence , int):
                    self.used_atom_valences[atom] = covalence
                
                else:
                    #will get the first number of all possible covalances, which should be the most commum 
                    self.used_atom_valences[atom] = covalence[0]
<|MERGE_RESOLUTION|>--- conflicted
+++ resolved
@@ -173,15 +173,9 @@
     include_fragment_types : bool, optional
         If True, include fragment types in the database. Called within the LCMSSpectralSearch.fe_search() and related methods. Default is False.
     """
-<<<<<<< HEAD
-    scans: list | tuple = (0, 1)
+    scans: list | tuple = (-1,-1)
 
     # Parameters used for generating EICs and performing 1D peak picking and EIC/TIC smoothing
-=======
-   
-    scans: list | tuple = (-1,-1)
-    
->>>>>>> fd898594
     eic_tolerance_ppm: float = 5
     correct_eic_baseline = True
     smooth_window: int = 5
