__author__ = "Yuri E. Corilo"
__date__ = "Jun 12, 2019"

import matplotlib.pyplot as plt
import numpy as np
import pandas as pd

from corems.chroma_peak.calc.ChromaPeakCalc import GCPeakCalculation
from corems.mass_spectra.factory.LC_Temp import EIC_Data
from corems.molecular_id.factory.EI_SQL import LowResCompoundRef


class ChromaPeakBase:
    """Base class for chromatographic peak (ChromaPeak) objects.

    Parameters
    -------
    chromatogram_parent : Chromatogram
        The parent chromatogram object.
    mass_spectrum_obj : MassSpectrum
        The mass spectrum object.
    start_index : int
        The start index of the peak.
    index : int
        The index of the peak.
    final_index : int
        The final index of the peak.

    Attributes
    --------
    start_scan : int
        The start scan of the peak.
    final_scan : int
        The final scan of the peak.
    apex_scan : int
        The apex scan of the peak.
    chromatogram_parent : Chromatogram
        The parent chromatogram object.
    mass_spectrum : MassSpectrum
        The mass spectrum object.
    _area : float
        The area of the peak.

    Properties
    --------
    * retention_time : float.
        The retention time of the peak.
    * tic : float.
        The total ion current of the peak.
    * area : float.
        The area of the peak.
    * rt_list : list.
        The list of retention times within the peak.
    * tic_list : list.
        The list of total ion currents within the peak.

    Methods
    --------
    * None
    """

    def __init__(
        self, chromatogram_parent, mass_spectrum_obj, start_index, index, final_index
    ):
        self.start_scan = start_index
        self.final_scan = final_index
        self.apex_scan = int(index)
        self.chromatogram_parent = chromatogram_parent
        self.mass_spectrum = mass_spectrum_obj
        self._area = None

    @property
    def retention_time(self):
        """Retention Time"""
        return self.mass_spectrum.retention_time

    @property
    def tic(self):
        """Total Ion Current"""
        return self.mass_spectrum.tic

    @property
    def area(self):
        """Peak Area"""
        return self._area

    @property
    def rt_list(self):
        """Retention Time List"""
        return [
            self.chromatogram_parent.retention_time[i]
            for i in range(self.start_scan, self.final_scan + 1)
        ]

    @property
    def tic_list(self):
        """Total Ion Current List"""
        return [
            self.chromatogram_parent.tic[i]
            for i in range(self.start_scan, self.final_scan + 1)
        ]


class LCMSMassFeature(ChromaPeakBase):
    """Class representing a mass feature in a liquid chromatography (LC) chromatogram.

    Parameters
    -------
    lcms_parent : LCMS
        The parent LCMSBase object.
    mz : float
        The mass to charge ratio of the feature.
    retention_time : float
        The retention time of the feature (in minutes), at the apex.
    intensity : float
        The intensity of the feature.
    apex_scan : int
        The scan number of the apex of the feature.
    persistence : float, optional
        The persistence of the feature. Default is None.

    Attributes
    --------
    _mz_exp : float
        The measured mass to charge ratio of the feature.
    _mz_cal : float
        The calibrated mass to charge ratio of the feature.
    _retention_time : float
        The retention time of the feature (in minutes), at the apex.
    _apex_scan : int
        The scan number of the apex of the feature.
    _intensity : float
        The intensity of the feature.
    _persistence : float
        The persistence of the feature.
    _eic_data : EIC_Data
        The EIC data object associated with the feature.
    is_calibrated : bool
        If True, the feature has been calibrated. Default is False.
    monoisotopic_mf_id : int
        Mass feature id that is the monoisotopic version of self.
        If self.id, then self is the monoisotopic feature). Default is None.
    isotopologue_type : str
        The isotopic class of the feature, i.e. "13C1", "13C2", "13C1 37Cl1" etc. 
        Default is None.
    ms2_scan_numbers : list
        List of scan numbers of the MS2 spectra associated with the feature. 
        Default is an empty list.
    ms2_mass_spectra : dict
        Dictionary of MS2 spectra associated with the feature (key = scan number for DDA). 
        Default is an empty dictionary.
    ms2_similarity_results : list
        List of MS2 similarity results associated with the mass feature. 
        Default is an empty list.
    id : int
        The ID of the feature, also the key in the parent LCMS object's 
        `mass_features` dictionary.

    """

    def __init__(
        self,
        lcms_parent,
        mz: float,
        retention_time: float,
        intensity: float,
        apex_scan: int,
        persistence: float = None,
        id: int = None,
    ):
        super().__init__(
            chromatogram_parent=lcms_parent,
            mass_spectrum_obj=None,
            start_index=None,
            index=apex_scan,
            final_index=None,
        )
        # Core attributes, marked as private
        self._mz_exp: float = mz
        self._mz_cal: float = None
        self._retention_time: float = retention_time
        self._apex_scan: int = apex_scan
        self._intensity: float = intensity
        self._persistence: float = persistence
        self._eic_data: EIC_Data = None

        # Additional attributes
        self.monoisotopic_mf_id = None
        self.isotopologue_type = None
        self.ms2_scan_numbers = []
        self.ms2_mass_spectra = {}
        self.ms2_similarity_results = []

        if id:
            self.id = id
        else:
            # get the parent's mass feature keys and add 1 to the max value to get the new key
            self.id = (
                max(lcms_parent.mass_features.keys()) + 1
                if lcms_parent.mass_features.keys()
                else 1
            )

    def update_mz(self):
        """Update the mass to charge ratio from the mass spectrum object."""
        if self.mass_spectrum is None:
            raise ValueError(
                "The mass spectrum object is not set, cannot update the m/z from the MassSpectrum object"
            )
        if len(self.mass_spectrum.mz_exp) == 0:
            raise ValueError(
                "The mass spectrum object has no m/z values, cannot update the m/z from the MassSpectrum object until it is processed"
            )
        new_mz = self.ms1_peak.mz_exp

        # calculate the difference between the new and old m/z, only update if it is close
        mz_diff = new_mz - self.mz
        if abs(mz_diff) < 0.01:
            self._mz_exp = new_mz

    def plot(self, to_plot=["EIC", "MS1", "MS2"], return_fig=True, verbose=False):
        """Plot the mass feature.

        Parameters
        ----------
        to_plot : list, optional
            List of strings specifying what to plot, any iteration of 
            "EIC", "MS2", and "MS1". 
            Default is ["EIC", "MS1", "MS2"].
        return_fig : bool, optional
            If True, the figure is returned. Default is True.
        verbose : bool, optional
            If True, print messages. Default is False.

        Returns
        -------
        matplotlib.figure.Figure or None
            The figure object if `return_fig` is True. 
            Otherwise None and the figure is displayed.
        """

        # EIC plot preparation
        eic_buffer_time = self.chromatogram_parent.parameters.lc_ms.eic_buffer_time

        # Adjust to_plot list if there are not spectra added to the mass features
        if self.mass_spectrum is None:
            to_plot = [x for x in to_plot if x != "MS1"]
        if len(self.ms2_mass_spectra) == 0:
            to_plot = [x for x in to_plot if x != "MS2"]
        if self._eic_data is None:
            to_plot = [x for x in to_plot if x != "EIC"]

        fig, axs = plt.subplots(
            len(to_plot), 1, figsize=(9, len(to_plot) * 4), squeeze=False
        )
        fig.suptitle(
            "Mass Feature "
            + str(self.id)
            + ": m/z = "
            + str(round(self.mz, ndigits=4))
            + "; time = "
            + str(round(self.retention_time, ndigits=1))
            + " minutes"
        )

        i = 0
        # EIC plot
        if "EIC" in to_plot:
            if self._eic_data is None:
                raise ValueError(
                    "EIC data is not available, cannot plot the mass feature's EIC"
                )
            axs[i][0].set_title("EIC", loc="left")
            axs[i][0].plot(self._eic_data.time, self._eic_data.eic)
            if self.start_scan is not None:
                axs[i][0].fill_between(
                    self.eic_rt_list, self.eic_list, color="b", alpha=0.2
                )
            else:
                if verbose:
                    print(
                        "No start and final scan numbers were provided for mass feature "
                        + str(self.id)
                    )
            axs[i][0].set_ylabel("Intensity")
            axs[i][0].set_xlabel("Time (minutes)")
            axs[i][0].set_ylim(0, self.eic_list.max() * 1.1)
            axs[i][0].set_xlim(
                self.retention_time - eic_buffer_time,
                self.retention_time + eic_buffer_time,
            )
            axs[i][0].axvline(
                x=self.retention_time, color="k", label="MS1 scan time (apex)"
            )
            if len(self.ms2_scan_numbers) > 0:
                axs[i][0].axvline(
                    x=self.chromatogram_parent.get_time_of_scan_id(
                        self.best_ms2.scan_number
                    ),
                    color="grey",
                    linestyle="--",
                    label="MS2 scan time",
                )
            axs[i][0].legend(loc="upper left")
            axs[i][0].yaxis.get_major_formatter().set_useOffset(False)
            i += 1

        # MS1 plot
        if "MS1" in to_plot:
            axs[i][0].set_title("MS1", loc="left")
            axs[i][0].vlines(
                self.mass_spectrum.mz_exp, 0, self.mass_spectrum.abundance, color="k"
            )
            if (self.ms1_peak.mz_exp - self.mz) < 0.01:
                axs[i][0].vlines(
                    self.ms1_peak.mz_exp,
                    0,
                    self.ms1_peak.abundance,
                    color="m",
                    label="Feature m/z",
                )
                axs[i][0].set_xlim(0, self.ms1_peak.mz_exp * 1.1)
            else:
                if verbose:
                    print(
                        "The m/z of the mass feature "
                        + str(self.id)
                        + " is different from the m/z of MS1 peak, the MS1 peak will not be plotted"
                    )
            axs[i][0].legend(loc="upper left")
            axs[i][0].set_ylabel("Intensity")
            axs[i][0].set_xlabel("m/z")
            axs[i][0].set_ylim(bottom=0)
            axs[i][0].yaxis.set_tick_params(labelleft=False)
            i += 1

        # MS2 plot
        if "MS2" in to_plot:
            axs[i][0].set_title("MS2", loc="left")
            axs[i][0].vlines(
                self.best_ms2.mz_exp, 0, self.best_ms2.abundance, color="k"
            )
            axs[i][0].set_ylabel("Intensity")
            axs[i][0].set_xlabel("m/z")
            axs[i][0].set_ylim(bottom=0)
            axs[i][0].yaxis.get_major_formatter().set_scientific(False)
            axs[i][0].yaxis.get_major_formatter().set_useOffset(False)
            if "MS1" in to_plot:
                axs[i][0].set_xlim(axs[i - 1][0].get_xlim())
            else:
                axs[i][0].set_xlim(0, max(self.best_ms2.mz_exp) * 1.1)
            axs[i][0].yaxis.set_tick_params(labelleft=False)

        # Add space between subplots
        plt.tight_layout()

        if return_fig:
            # Close figure
            plt.close(fig)
            return fig

    @property
    def mz(self):
        """Mass to charge ratio of the mass feature"""
<<<<<<< HEAD
        # If the mass feature has been calibrated, return the calibrated m/z, otherwise return the measured m/z
        if self._mz_cal is not None:
            return self._mz_cal
        else:
            return self._mz_exp
=======
        return self._mz

    @mz.setter
    def mz(self, value):
        """Set the mass to charge ratio of the mass feature"""
        if not isinstance(value, float):
            raise ValueError(
                "The mass to charge ratio of the mass feature must be a float"
            )
        self._mz = value
>>>>>>> 60737484

    @property
    def retention_time(self):
        """Retention time of the mass feature"""
        return self._retention_time

    @retention_time.setter
    def retention_time(self, value):
        """Set the retention time of the mass feature"""
        if not isinstance(value, float):
            raise ValueError("The retention time of the mass feature must be a float")
        self._retention_time = value

    @property
    def apex_scan(self):
        """Apex scan of the mass feature"""
        return self._apex_scan

    @apex_scan.setter
    def apex_scan(self, value):
        """Set the apex scan of the mass feature"""
        if not isinstance(value, int):
            raise ValueError("The apex scan of the mass feature must be an integer")
        self._apex_scan = value

    @property
    def intensity(self):
        """Intensity of the mass feature"""
        return self._intensity

    @intensity.setter
    def intensity(self, value):
        """Set the intensity of the mass feature"""
        if not isinstance(value, float):
            raise ValueError("The intensity of the mass feature must be a float")
        self._intensity = value

    @property
    def persistence(self):
        """Persistence of the mass feature"""
        return self._persistence

    @persistence.setter
    def persistence(self, value):
        """Set the persistence of the mass feature"""
        if not isinstance(value, float):
            raise ValueError("The persistence of the mass feature must be a float")
        self._persistence = value

    @property
    def eic_rt_list(self):
        """Retention time list between the beginning and end of the mass feature"""
        # Find index of the start and final scans in the EIC data
        start_index = self._eic_data.scans.tolist().index(self.start_scan)
        final_index = self._eic_data.scans.tolist().index(self.final_scan)

        # Get the retention time list
        rt_list = self._eic_data.time[start_index : final_index + 1]
        return rt_list

    @property
    def eic_list(self):
        """EIC List between the beginning and end of the mass feature"""
        # Find index of the start and final scans in the EIC data
        start_index = self._eic_data.scans.tolist().index(self.start_scan)
        final_index = self._eic_data.scans.tolist().index(self.final_scan)

        # Get the retention time list
        eic = self._eic_data.eic[start_index : final_index + 1]
        return eic

    @property
    def ms1_peak(self):
        """MS1 peak from associated mass spectrum that is closest to the mass feature's m/z"""
        # Find index array self.mass_spectrum.mz_exp that is closest to self.mz
        closest_mz = min(self.mass_spectrum.mz_exp, key=lambda x: abs(x - self.mz))
        closest_mz_index = self.mass_spectrum.mz_exp.tolist().index(closest_mz)

        return self.mass_spectrum._mspeaks[closest_mz_index]

    @property
    def best_ms2(self):
        """Points to the best representative MS2 mass spectrum

        Notes
        -----
        If there is only one MS2 mass spectrum, it will be returned
        If there are MS2 similarity results, this will return the MS2 mass spectrum with the highest entropy similarity score.
        If there are no MS2 similarity results, the best MS2 mass spectrum is determined by the closest scan time to the apex of the mass feature, with higher resolving power.  Checks for and disqualifies possible chimeric spectra.

        Returns
        -------
        MassSpectrum or None
            The best MS2 mass spectrum.
        """
        if len(self.ms2_similarity_results) > 0:
            # the scan number with the highest similarity score
            results_df = [x.to_dataframe() for x in self.ms2_similarity_results]
            results_df = pd.concat(results_df)
            results_df = results_df.sort_values(
                by="entropy_similarity", ascending=False
            )
            best_scan_number = results_df.iloc[0]["query_scan_number"]
            return self.ms2_mass_spectra[best_scan_number]

        ms2_scans = list(self.ms2_mass_spectra.keys())
        if len(ms2_scans) > 1:
            mz_diff_list = []  # List of mz difference between mz of mass feature and mass of nearest mz in each scan
            res_list = []  # List of maximum resolving power of peaks in each scan
            time_diff_list = []  # List of time difference between scan and apex scan in each scan
            for scan in ms2_scans:
                if len(self.ms2_mass_spectra[scan].mspeaks) > 0:
                    # Find mz closest to mass feature mz, return both the difference in mass and its resolution
                    closest_mz = min(
                        self.ms2_mass_spectra[scan].mz_exp,
                        key=lambda x: abs(x - self.mz),
                    )
                    if all(
                        np.isnan(self.ms2_mass_spectra[scan].resolving_power)
                    ):  # All NA for resolving power in peaks, not uncommon in CID spectra
                        res_list.append(2)  # Assumes very low resolving power
                    else:
                        res_list.append(
                            np.nanmax(self.ms2_mass_spectra[scan].resolving_power)
                        )
                    mz_diff_list.append(np.abs(closest_mz - self.mz))
                    time_diff_list.append(
                        np.abs(
                            self.chromatogram_parent.get_time_of_scan_id(scan)
                            - self.retention_time
                        )
                    )
                else:
                    res_list.append(np.nan)
                    mz_diff_list.append(np.nan)
                    time_diff_list.append(np.nan)
            # Convert diff_lists into logical scores (higher is better for each score)
            time_score = 1 - np.array(time_diff_list) / np.nanmax(
                np.array(time_diff_list)
            )
            res_score = np.array(res_list) / np.nanmax(np.array(res_list))
            # mz_score is 0 for possible chimerics, 1 for all others (already within mass tolerance before assigning)
            mz_score = np.zeros(len(ms2_scans))
            for i in np.arange(0, len(ms2_scans)):
                if mz_diff_list[i] < 0.8 and mz_diff_list[i] > 0.1:  # Possible chimeric
                    mz_score[i] = 0
                else:
                    mz_score[i] = 1
            # get the index of the best score and return the mass spectrum
            if len([np.nanargmax(time_score * res_score * mz_score)]) == 1:
                return self.ms2_mass_spectra[
                    ms2_scans[np.nanargmax(time_score * res_score * mz_score)]
                ]
            # remove the mz_score condition and try again
            elif len(np.argmax(time_score * res_score)) == 1:
                return self.ms2_mass_spectra[
                    ms2_scans[np.nanargmax(time_score * res_score)]
                ]
            else:
                raise ValueError(
                    "No best MS2 mass spectrum could be found for mass feature "
                    + str(self.id)
                )
        elif len(ms2_scans) == 1:  # if only one ms2 spectra, return it
            return self.ms2_mass_spectra[ms2_scans[0]]
        else:  # if no ms2 spectra, return None
            return None


class GCPeak(ChromaPeakBase, GCPeakCalculation):
    """Class representing a peak in a gas chromatography (GC) chromatogram.

    Parameters
    ----------
    chromatogram_parent : Chromatogram
        The parent chromatogram object.
    mass_spectrum_obj : MassSpectrum
        The mass spectrum object associated with the peak.
    indexes : tuple
        The indexes of the peak in the chromatogram.

    Attributes
    ----------
    _compounds : list
        List of compounds associated with the peak.
    _ri : float or None
        Retention index of the peak.

    Methods
    -------
    * __len__(). Returns the number of compounds associated with the peak.
    * __getitem__(position).  Returns the compound at the specified position.
    * remove_compound(compounds_obj). Removes the specified compound from the peak.
    * clear_compounds(). Removes all compounds from the peak.
    * add_compound(compounds_dict, spectral_similarity_scores, ri_score=None, similarity_score=None). Adds a compound to the peak with the specified attributes.
    * ri().  Returns the retention index of the peak.
    * highest_ss_compound(). Returns the compound with the highest spectral similarity score.
    * highest_score_compound(). Returns the compound with the highest similarity score.
    * compound_names(). Returns a list of names of compounds associated with the peak.
    """

    def __init__(self, chromatogram_parent, mass_spectrum_obj, indexes):
        self._compounds = []
        self._ri = None
        super().__init__(chromatogram_parent, mass_spectrum_obj, *indexes)

    def __len__(self):
        return len(self._compounds)

    def __getitem__(self, position):
        return self._compounds[position]

    def remove_compound(self, compounds_obj):
        self._compounds.remove(compounds_obj)

    def clear_compounds(self):
        self._compounds = []

    def add_compound(
        self,
        compounds_dict,
        spectral_similarity_scores,
        ri_score=None,
        similarity_score=None,
    ):
        """Adds a compound to the peak with the specified attributes.

        Parameters
        ----------
        compounds_dict : dict
            Dictionary containing the compound information.
        spectral_similarity_scores : dict
            Dictionary containing the spectral similarity scores.
        ri_score : float or None, optional
            The retention index score of the compound. Default is None.
        similarity_score : float or None, optional
            The similarity score of the compound. Default is None.
        """
        compound_obj = LowResCompoundRef(compounds_dict)
        compound_obj.spectral_similarity_scores = spectral_similarity_scores
        compound_obj.spectral_similarity_score = spectral_similarity_scores.get(
            "cosine_correlation"
        )
        # TODO check is the above line correct?
        compound_obj.ri_score = ri_score
        compound_obj.similarity_score = similarity_score
        self._compounds.append(compound_obj)
        if similarity_score:
            self._compounds.sort(key=lambda c: c.similarity_score, reverse=True)
        else:
            self._compounds.sort(
                key=lambda c: c.spectral_similarity_score, reverse=True
            )

    @property
    def ri(self):
        """Returns the retention index of the peak.

        Returns
        -------
        float or None
            The retention index of the peak.
        """
        return self._ri

    @property
    def highest_ss_compound(self):
        """Returns the compound with the highest spectral similarity score.

        Returns
        -------
        LowResCompoundRef or None
            The compound with the highest spectral similarity score.
        """
        if self:
            return max(self, key=lambda c: c.spectral_similarity_score)
        else:
            return None

    @property
    def highest_score_compound(self):
        """Returns the compound with the highest similarity score.

        Returns
        -------
        LowResCompoundRef or None
            The compound with the highest similarity score.
        """
        if self:
            return max(self, key=lambda c: c.similarity_score)
        else:
            return None

    @property
    def compound_names(self):
        """Returns a list of names of compounds associated with the peak.

        Returns
        -------
        list
            List of names of compounds associated with the peak.
        """
        if self:
            return [c.name for c in self]
        else:
            return []


class GCPeakDeconvolved(GCPeak):
    """Represents a deconvolved peak in a chromatogram.

    Parameters
    ----------
    chromatogram_parent : Chromatogram
        The parent chromatogram object.
    mass_spectra : list
        List of mass spectra associated with the peak.
    apex_index : int
        Index of the apex mass spectrum in the `mass_spectra` list.
    rt_list : list
        List of retention times.
    tic_list : list
        List of total ion currents.
    """

    def __init__(
        self, chromatogram_parent, mass_spectra, apex_index, rt_list, tic_list
    ):
        self._ri = None
        self._rt_list = list(rt_list)
        self._tic_list = list(tic_list)
        self.mass_spectra = list(mass_spectra)
        super().__init__(
            chromatogram_parent,
            self.mass_spectra[apex_index],
            (0, apex_index, len(self.mass_spectra) - 1),
        )

    @property
    def rt_list(self):
        """Get the list of retention times.

        Returns
        -------
        list
            The list of retention times.
        """
        return self._rt_list

    @property
    def tic_list(self):
        """Get the list of total ion currents.

        Returns
        -------
        list
            The list of total ion currents.
        """
        return self._tic_list<|MERGE_RESOLUTION|>--- conflicted
+++ resolved
@@ -362,24 +362,11 @@
     @property
     def mz(self):
         """Mass to charge ratio of the mass feature"""
-<<<<<<< HEAD
         # If the mass feature has been calibrated, return the calibrated m/z, otherwise return the measured m/z
         if self._mz_cal is not None:
             return self._mz_cal
         else:
             return self._mz_exp
-=======
-        return self._mz
-
-    @mz.setter
-    def mz(self, value):
-        """Set the mass to charge ratio of the mass feature"""
-        if not isinstance(value, float):
-            raise ValueError(
-                "The mass to charge ratio of the mass feature must be a float"
-            )
-        self._mz = value
->>>>>>> 60737484
 
     @property
     def retention_time(self):
