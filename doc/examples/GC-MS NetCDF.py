--- conflicted
+++ resolved
@@ -202,13 +202,8 @@
     #matplotlib.use('TkAgg')
 
     cores = 8
-<<<<<<< HEAD
-    #out_put_file_name = 'Plasma_Ref_10'
-    #calibrate_and_search(out_put_file_name, cores)
-=======
     #out_put_file_group_name = 'Plasma_Ref_10'
     #calibrate_and_search(out_put_file_group_name, cores)
->>>>>>> 85de444a
     #start_sql_from_file()
     auto_process(cores)
     #stand_alone()