from dataclasses import asdict, dataclass, field
import hashlib
import json
import os
from pathlib import Path
from typing import Dict, List, Tuple
import glob
from datetime import datetime

import requests
from openpyxl import load_workbook

import jsonschema
from jsonschema import validate

@dataclass
class BioSample:

    id: str
    env_broad_scale: float
    env_local_scale: float
    env_medium: float
    env_package: str
    geo_loc_name: str
    lat_lon: str
    collection_date: str
    name: str

@dataclass
class OmicsProcessing:

    id: str
    has_input: List[str]
    has_output: List[str]
    omics_type: str
    part_of: List[str] = field(default_factory=list)
    processing_institution: str = "Environmental Molecular Science Laboratory"
    type: str = "nmdc:OmicsProcessing"

@dataclass
class DataObject:

    id: str
    name: str
    file_size_bytes: int
    md5_checksum: str
    url: str
    was_generated_by: str
    data_object_type: str = "Direct Infusion FT ICR-MS Raw Data"
    description: str = "Raw 21T Direct Infusion Data"
    type: str = "nmdc:DataObject"


@dataclass
class SampleDataMap:
    name: str
    id: str
    dataset_names: List[str]
    dataset_ids: List[int]

class Metadata_Mapping():

    def __init__(self, file_path, results_path):

        self.wb = load_workbook(filename=file_path)
        self.results_dir = results_path
        self.biosample_dataset_map, self.dataset_biosample_map, self.datasetname_id_map = self.get_biosample_dataset_map()
        self.biosamples = self.create_biosamples()

    def get_biosample_dataset_map(self) -> Tuple[Dict[str, SampleDataMap], Dict[str, str], Dict[str, str]]:

        first_sheet = 'ID Map'

        id_map = self.wb[first_sheet]

        ids = id_map['A']
        sample_name = id_map['B']
        methanol_dataset = id_map['N']
        methanol_dataset_id = id_map['O']
        cloroform_dataset = id_map['P']
        cloroform_dataset_id = id_map['Q']

        sample_name_id_map = {}

        datasetname_sampe_map = {}

        datasetname_id_map = {}

        for x in range(1, len(ids)):

            if ids[x].value:
                dataset_names = methanol_dataset[x].value.replace('\n', '').split(";") + cloroform_dataset[x].value.replace('\n', '').split(";")
                dataset_names = list(filter(None, dataset_names))
                dataset_ids = methanol_dataset_id[x].value.replace('\n', '').split(";") + cloroform_dataset_id[x].value.replace('\n', '').split(";")
                dataset_ids = list(filter(None, dataset_ids))
                id = ids[x].value.replace('EMSL:', 'emsl:')

                sample_data_map = SampleDataMap(name=sample_name[x].value,
                                                id=id,
                                                dataset_names=dataset_names,
                                                dataset_ids=dataset_ids)

                sample_name_id_map[sample_name[x].value] = sample_data_map

                # print(sample_data_map)

                for i, dataset_name in enumerate(dataset_names):

                    datasetname_sampe_map[dataset_name] = sample_name[x].value

                    datasetname_id_map[dataset_name] = dataset_ids[i]
                # print(ids[x].value.replace('EMSL:', 'emsl:'), sample_name[x].value)

        return sample_name_id_map, datasetname_sampe_map, datasetname_id_map

    def create_biosamples(self) -> Dict[str, BioSample]:

        first_sheet = 'Metadata'

        sample_metadata = self.wb[first_sheet]

        sample_names = sample_metadata['B']
        env_packages = sample_metadata['C']
        geo_loc_names = sample_metadata['F']
        lat_lons = sample_metadata['G']
        collection_dates = sample_metadata['H']
        env_broad_scales = sample_metadata['M']
        env_local_scales = sample_metadata['N']
        env_mediums = sample_metadata['O']

        biosample_objs = {}

        for x in range(1, len(sample_names)):

            name = sample_names[x].value

            if name in self.biosample_dataset_map.keys():

                env_broad_scale = {"has_raw_value": env_broad_scales[x].value}
                env_local_scale = {"has_raw_value": env_local_scales[x].value}
                env_medium = {"has_raw_value": env_mediums[x].value}
                env_package = {"has_raw_value": env_packages[x].value}
                geo_loc_name = {"has_raw_value": geo_loc_names[x].value}
                lat_lon = {"has_raw_value": lat_lons[x].value.replace(',', ''),
                           "latitude": float(lat_lons[x].value.split(',')[0]),
                           "longitude": float(lat_lons[x].value.split(',')[1].strip())}
                collection_date = {"has_raw_value": str(collection_dates[x].value)}

                biosample = BioSample(id=self.biosample_dataset_map.get(name).id,
                                      env_broad_scale=env_broad_scale,
                                      env_local_scale=env_local_scale,
                                      env_medium=env_medium,
                                      env_package=env_package,
                                      geo_loc_name=geo_loc_name,
                                      lat_lon=lat_lon,
                                      collection_date=collection_date,
                                      name=name)

                biosample_objs[name] = biosample

        return biosample_objs

    def get_processed_dataset_name(self):
        '''list data products processed, assumes directory cointains csv data table'''
        for filename in os.listdir(self.results_dir):

            dataset_name = (filename.replace('.csv', ''))

            yield dataset_name

    def dump_biosample_set(self):

        biosamples_processed = set()

        for dataset_name in self.get_processed_dataset_name():

            if dataset_name in self.dataset_biosample_map.keys():

                biosamples_processed.add(self.dataset_biosample_map.get(dataset_name))

        biosample_set = {"biosample_set": []}

        for biosample_name in biosamples_processed:

            biosample_obj = self.biosamples.get(biosample_name)
            biosample_set.get("biosample_set").append(asdict(biosample_obj))

        valid_json, message = validate_json(biosample_set)

        if valid_json:
            nom_biosample_set_path = Path("spruce_nom_biosample_set.json")

            with nom_biosample_set_path.open('w') as nom_json_out:
                nom_json_out.write(json.dumps(biosample_set, indent=1))

    def dump_omics_processing_set(self):

        omics_processing_set = {"omics_processing_set": []}

        for dataset_name in self.get_processed_dataset_name():

            dataset_id = self.datasetname_id_map.get(dataset_name)
            biosample_name = self.dataset_biosample_map.get(dataset_name)
            biosample_obj = self.biosamples.get(biosample_name)

            if biosample_obj:

                omics_processing_obj = OmicsProcessing(
                    omics_type={'has_raw_value': "Organic Matter"},
                    has_input=[biosample_obj.id],
                    has_output=['emsl:output_{}'.format(dataset_id)],
                    id='emsl:{}'.format(dataset_id),
                    part_of=["gold:Gs0110138"]
                )

                omics_processing_set.get("omics_processing_set").append(asdict(omics_processing_obj))

        valid_json, message = validate_json(omics_processing_set)

        if valid_json:

            nom_omics_processing_set_path = Path("spruce_nom_omics_processing_set.json")

            with nom_omics_processing_set_path.open('w') as nom_json_out:
                nom_json_out.write(json.dumps(omics_processing_set, indent=1))

    def dump_data_objs_raw_data(self, rawdata_path_dir):

        data_obj_set = {"data_object_set": []}

        for dataset_name in self.get_processed_dataset_name():

            dataset_id = self.datasetname_id_map.get(dataset_name)

            rawdata_path = rawdata_path_dir / dataset_name

            rawdata_path = rawdata_path.with_suffix('.raw')

            print(rawdata_path)

            dataobj = DataObject(
                id='emsl:output_{}'.format(dataset_id),
                name=rawdata_path.name,
                file_size_bytes=rawdata_path.stat().st_size,
                md5_checksum=hashlib.md5(rawdata_path.open('rb').read()).hexdigest(),
                url="{}/{}/{}/{}".format("https://nmdcdemo.emsl.pnnl.gov", "nom", "raw", rawdata_path.name),
                was_generated_by='emsl:{}'.format(dataset_id),

            )

            data_obj_set.get('data_object_set').append(asdict(dataobj))

        valid_json, message = validate_json(data_obj_set)

        if valid_json:

            nom_rawdata_objset_path = Path("spruce_nom_raw_data_object_set.json")

            with nom_rawdata_objset_path.open('w') as nom_json_out:
                nom_json_out.write(json.dumps(data_obj_set, indent=1))

    def dump_analysis_activity_set(self, analysis_activity_path):

        data_obj_set = {"nom_analysis_activity_set": []}

        for dataset_name in self.get_processed_dataset_name():

            analysis_obj_path = analysis_activity_path / dataset_name

            analysis_obj_path = analysis_obj_path.with_suffix('.json')

            with analysis_obj_path.open('r') as tmp_json:
                analysis_obj = json.load(tmp_json)
                analysis_obj['has_calibration'] = 'false'
                data_obj_set.get('nom_analysis_activity_set').append(analysis_obj)

        valid_json, message = validate_json(data_obj_set)

        if valid_json:

            nom_rawdata_objset_path = Path("spruce_nom_analysis_activity_set.json")
            with nom_rawdata_objset_path.open('w') as nom_json_out:
                nom_json_out.write(json.dumps(data_obj_set, indent=1))

    def validate_data_products_set(self, filepath):

        with open(filepath, 'r') as file:
            data = json.load(file)
            validate_json(data)

    def create_registration_objs(self, file_paths):

        for name in glob.glob(str(file_paths) + '/*.json'):
            path = Path(name)
            url = "{}/{}/{}/{}/{}".format("https://nmdcdemo.emsl.pnnl.gov", "nom", "registration", 'spruce', path.name),

            registration_obj = {
                "description": "Spruce NOM ",
                "name": path.name,
                "access_methods": [
                    {"access_url": {'url': url}
                     }
                ],
                'checksums': [
                    {"checksum": hashlib.sha256(path.open('rb').read()).hexdigest(),
                     "type": "sha256"
                     }
                ],
                'size': path.stat().st_size,
                "created_time": datetime.now().strftime("%Y-%m-%d %H:%M:%S")
            }

            print(registration_obj)

            nom_rawdata_objset_path = Path(str(path.stem) + "_registration.json")

            with nom_rawdata_objset_path.open('w') as nom_json_out:
                nom_json_out.write(json.dumps(registration_obj, indent=1))

def get_schema():

    """ This function loads the given schema available"""
    url = 'https://raw.githubusercontent.com/microbiomedata/nmdc-schema/main/jsonschema/nmdc.schema.json'
    resp = requests.get(url)
    schema = json.loads(resp.text)
<<<<<<< HEAD
    
=======

    # schema = json.loads(data)

>>>>>>> fac0380f
    return schema

def validate_json(json_data):
    """REF: https://json-schema.org/ """
    # Describe what kind of json you expect.
    execute_api_schema = get_schema()

    try:
        validate(instance=json_data, schema=execute_api_schema)
    except jsonschema.exceptions.ValidationError as err:
        print(err)
        error_file = Path('error.txt')
        with open('error.txt', 'w') as file:
            file.write(str(err))
        err = "Given JSON data is InValid"
        return False, err

    message = "Given JSON data is Valid"
    return True, message

if __name__ == '__main__':

    metadata_sheet_path = Path("/Users/eber373/OneDrive - PNNL/Documents/Data/FT_ICR_MS/Spruce_Data/SPRUCE_Schadt-Wilson_NMDC_SampleMetadata_Subset.xlsx")

    results_path = Path("/Users/eber373/OneDrive - PNNL/Documents/Data/FT_ICR_MS/Spruce_Data/results")

    rawdata_path_dir = Path("/Users/eber373/OneDrive - PNNL/Documents/Data/FT_ICR_MS/Spruce_Data/raw")

    analysis_activity_path = Path("/Users/eber373/OneDrive - PNNL/Documents/Data/FT_ICR_MS/Spruce_Data/metadata")

    data_products_path = Path("spruce_ftms_nom_data_products_set.json")

    registration_path = Path("/Users/eber373/OneDrive - PNNL/Documents/Data/FT_ICR_MS/Spruce_Data/registration")

    metadata_mapping = Metadata_Mapping(metadata_sheet_path, results_path)

    # metadata_mapping.dump_biosample_set()
    # metadata_mapping.dump_omics_processing_set()
    # metadata_mapping.dump_data_objs_raw_data(rawdata_path_dir)
    # metadata_mapping.dump_analysis_activity_set(analysis_activity_path)
    metadata_mapping.validate_data_products_set(data_products_path)
    # metadata_mapping.create_registration_objs(registration_path)<|MERGE_RESOLUTION|>--- conflicted
+++ resolved
@@ -323,13 +323,7 @@
     url = 'https://raw.githubusercontent.com/microbiomedata/nmdc-schema/main/jsonschema/nmdc.schema.json'
     resp = requests.get(url)
     schema = json.loads(resp.text)
-<<<<<<< HEAD
     
-=======
-
-    # schema = json.loads(data)
-
->>>>>>> fac0380f
     return schema
 
 def validate_json(json_data):
