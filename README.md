--- conflicted
+++ resolved
@@ -50,11 +50,7 @@
 
 ## Current Version
 
-<<<<<<< HEAD
- `2.0.11`
-=======
  `2.1.0`
->>>>>>> d0ed67cc
 
 ***
 
@@ -327,11 +323,7 @@
 
 If you use CoreMS in your work, please use the following citation:
 
-<<<<<<< HEAD
-Version [2.0.11 Release on GitHub](https://github.com/EMSL-Computing/CoreMS/releases/tag/v2.0.11), archived on Zenodo:  
-=======
-Version [2.1.0 Release on GitHub](https://github.com/EMSL-Computing/CoreMS/releases/tag/v2.1.0), archived on Zenodo:  
->>>>>>> d0ed67cc
+Version [2.0.10 Release on GitHub](https://github.com/EMSL-Computing/CoreMS/releases/tag/v2.0.10), archived on Zenodo:  
 
 [![DOI](https://zenodo.org/badge/DOI/10.5281/zenodo.4641552.svg)](https://doi.org/10.5281/zenodo.4641552)
 
