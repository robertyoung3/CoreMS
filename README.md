--- conflicted
+++ resolved
@@ -322,19 +322,13 @@
 ## Citing CoreMS
 
 If you use CoreMS in your work, please use the following citation:
-<<<<<<< HEAD
+
 Version [2.0.2 Release on GitHub](https://github.com/EMSL-Computing/CoreMS/releases/tag/v2.0.2), archived on Zenodo:  
 
 [![DOI](https://zenodo.org/badge/DOI/10.5281/zenodo.4641552.svg)](https://doi.org/10.5281/zenodo.4641552)
-```
-Yuri E. Corilo, William R. Kew, Lee Ann McCue (2021, March 27). EMSL-Computing/CoreMS: CoreMS 2.0.2 (Version v2.0.2), as developed on Github. Zenodo. http://doi.org/10.5281/zenodo.4641552
-=======
-Version [2.0.1 Release on GitHub](https://github.com/EMSL-Computing/CoreMS/releases/tag/v2.0.1), archived on Zenodo:  
-
-[![DOI](https://zenodo.org/badge/DOI/10.5281/zenodo.4641552.svg)](https://doi.org/10.5281/zenodo.4641552)
-```
+
 Yuri E. Corilo, William R. Kew, Lee Ann McCue (2021, March 27). EMSL-Computing/CoreMS: CoreMS 2.0.1 (Version v2.0.1), as developed on Github. Zenodo. http://doi.org/10.5281/zenodo.4641552
->>>>>>> cc28e612
+
 ```
 
 ***
