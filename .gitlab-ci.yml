include:
  - remote: 'https://raw.githubusercontent.com/pnnl-miscscripts/gitlab-lib/v1/gitlab-lib.yaml'


services:
  - postgres
variables:
  POSTGRES_DB: molformula
  POSTGRES_USER: coremsdb
  POSTGRES_PASSWORD: coremsmolform
  POSTGRES_HOST_AUTH_METHOD: trust
  COREMS_DATABASE_URL: postgresql://coremsdb:coremsmolform@localhost:5432/molformula
  PIP_CACHE_DIR: "$CI_PROJECT_DIR/.cache/pip"

stages:
  - Pytest
  - Build Python Package
  - Push to PyPi
  - Push to Gitlab Registry
  # - Push to Docker Hub
  
test-source:
  image: code-registry.emsl.pnl.gov/mass-spectrometry/corems/corems-base-310-dotnet6:2.5.2
  stage: Pytest
  tags:
    - k8s 
    - rzr
    - codebuilds
  script:
    - python3 -V  # Print out python version for debugging
    # - python3 -m pip install --upgrade pip
    # - python3 -m pip install -r requirements.txt
    # - python3 -m pip install pytest
    # - python3 -m pip install pytest-cov
    - ls .
    - python3 -c "import pathlib; [p.unlink() for p in pathlib.Path('.').rglob('tests/win_only/__init__.py')]"
    - pytest
  artifacts:
    paths:
      - doc/coverage_html_report  
 
build:
  
  stage: Build Python Package
  image: code-registry.emsl.pnl.gov/mass-spectrometry/corems/corems-base-310-dotnet6:2.5.2
  tags:
    - k8s 
    - rzr
    - codebuilds
    
  script:
    
    - apt-get install libpq-dev -y
    - python3 -V  # Print out python version for debugging
    - python3 -m pip install twine
    - python3 setup.py sdist
    - python3 -m pip install dist/*
    # run the command here

  artifacts:
    paths:
      - dist/*

#pypi:
  
#  stage: Push to PyPi
#  tags:
#    - corems
#    - k8s 
#    - rzr

#  script:
#    - twine upload dist/*
  
#  only:
#    - tags


build-web-image:
  extends: .pnnllib-gitlab-build-container-image
  stage: Push to Gitlab Registry
  image: gcr.io/kaniko-project/executor:debug@sha256:71d8cf6012b67979960f5b15b85408438132d87eef599926d8931f348d045957
  tags:
  - k8s
  - rzr
  - codebuilds
  only:
    - master
  variables:
    KANIKO_EXTRA_ARGS: "--cache=true --cache-copy-layers=true"
    CONTEXT: $CI_PROJECT_DIR
    DOCKERFILE: Dockerfile_py310_dotnet_base
    KUBERNETES_CPU_REQUEST: 100m
    KUBERNETES_CPU_LIMIT: "2"
    KUBERNETES_MEMORY_REQUEST: 8Gi
    KUBERNETES_MEMORY_LIMIT: 8Gi
    CONTAINER_TAG: "latest"

# deployment:
  
#   stage: Push to Gitlab Registry
#   tags:
#     - k8s 
#     - rzr
#     - codebuilds

#   image:
    
#     name: gcr.io/kaniko-project/executor:debug
#     entrypoint: [""]
  
#   script:
    
<<<<<<< HEAD
    - export DOCKER_CONFIG=/kaniko/.docker/
    - export GOOGLE_APPLICATION_CREDENTIALS=/kaniko/.docker/config.json  
    - echo "{\"auths\":{\"$CI_REGISTRY\":{\"username\":\"$CI_REGISTRY_USER\",\"password\":\"$CI_REGISTRY_PASSWORD\"}}}" > /kaniko/.docker/config.json
    - /kaniko/executor --context $CI_PROJECT_DIR --dockerfile $CI_PROJECT_DIR/Dockerfile_py310_dotnet_base --destination $CI_REGISTRY_IMAGE:$CI_COMMIT_TAG
=======
#     - export DOCKER_CONFIG=/kaniko/.docker/
#     - export GOOGLE_APPLICATION_CREDENTIALS=/kaniko/.docker/config.json  
#     - echo "{\"auths\":{\"$CI_REGISTRY\":{\"username\":\"$CI_REGISTRY_USER\",\"password\":\"$CI_REGISTRY_PASSWORD\"}}}" > /kaniko/.docker/config.json
#     - /kaniko/executor --context $CI_PROJECT_DIR --dockerfile $CI_PROJECT_DIR/Dockerfile_py310_dotnet_base --destination $CI_REGISTRY_IMAGE:$CI_COMMIT_TAG
>>>>>>> 1ba5c498
  
#   only:
#     - master
#docker push:
  
#  stage: Push to Docker Hub
#  tags:
#    - corems
#    - k8s 
#    - rzr

#  image:
    
#    name: gcr.io/kaniko-project/executor:debug
#    entrypoint: [""]
  
#  script:
#    - export DOCKER_CONFIG=/kaniko/.docker/
#    - export GOOGLE_APPLICATION_CREDENTIALS=/kaniko/.docker/config.json  
#    - echo "{\"auths\":{\"$DOCKER_HUB_REGISTRY\":{\"username\":\"$DOCKER_HUB_USER\",\"password\":\"$DOCKER_HUB_PASSWORD\"}}}" > /kaniko/.docker/config.json
#    - /kaniko/executor --context $CI_PROJECT_DIR --dockerfile $CI_PROJECT_DIR/Dockerfile --destination $MAJOR_VER
  
#  only:
#    - master
    

#pages:
#  script:
#    - pip install sphinx sphinx-rtd-theme
#    - cd doc ; make html
#    - mv build/html/ ../public/
#  artifacts:
#    paths:
#      - public
#  only:
#    - master<|MERGE_RESOLUTION|>--- conflicted
+++ resolved
@@ -111,17 +111,10 @@
   
 #   script:
     
-<<<<<<< HEAD
-    - export DOCKER_CONFIG=/kaniko/.docker/
-    - export GOOGLE_APPLICATION_CREDENTIALS=/kaniko/.docker/config.json  
-    - echo "{\"auths\":{\"$CI_REGISTRY\":{\"username\":\"$CI_REGISTRY_USER\",\"password\":\"$CI_REGISTRY_PASSWORD\"}}}" > /kaniko/.docker/config.json
-    - /kaniko/executor --context $CI_PROJECT_DIR --dockerfile $CI_PROJECT_DIR/Dockerfile_py310_dotnet_base --destination $CI_REGISTRY_IMAGE:$CI_COMMIT_TAG
-=======
 #     - export DOCKER_CONFIG=/kaniko/.docker/
 #     - export GOOGLE_APPLICATION_CREDENTIALS=/kaniko/.docker/config.json  
 #     - echo "{\"auths\":{\"$CI_REGISTRY\":{\"username\":\"$CI_REGISTRY_USER\",\"password\":\"$CI_REGISTRY_PASSWORD\"}}}" > /kaniko/.docker/config.json
 #     - /kaniko/executor --context $CI_PROJECT_DIR --dockerfile $CI_PROJECT_DIR/Dockerfile_py310_dotnet_base --destination $CI_REGISTRY_IMAGE:$CI_COMMIT_TAG
->>>>>>> 1ba5c498
   
 #   only:
 #     - master
