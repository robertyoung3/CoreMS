[bumpversion]
<<<<<<< HEAD
current_version = 2.1.1
=======
current_version = 1.2.2
>>>>>>> 92d993fa
commit = False
tag = False

[bumpversion:part:release]
optional_value = beta
values = 
	alpha
	beta
	rc1
	rc2
	rc3

[bumpversion:file:setup.py]

[bumpversion:file:README.md]

[bumpversion:file:corems/__init__.py]<|MERGE_RESOLUTION|>--- conflicted
+++ resolved
@@ -1,9 +1,5 @@
 [bumpversion]
-<<<<<<< HEAD
 current_version = 2.1.1
-=======
-current_version = 1.2.2
->>>>>>> 92d993fa
 commit = False
 tag = False
 
